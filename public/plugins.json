[
  {
    "id": "pinia",
    "name": "Pinia",
    "description": "Official state management library for Vue, modular, TypeScript‑friendly and replaces Vuex.",
    "category": "State Management",
    "packageName": "pinia",
    "githubUrl": "https://github.com/vuejs/pinia",
    "npmUrl": "https://www.npmjs.com/package/pinia",
    "documentationUrl": "https://pinia.vuejs.org/",
    "author": "Eduardo San Martin Morote & Vue core team",
    "tags": [
      "Vue3",
      "state",
      "typescript",
      "official"
    ],
    "type": "official"
  },
  {
    "id": "pinia-plugin-persistedstate",
    "name": "Pinia Plugin Persistedstate",
    "description": "Configurable persistence and rehydration of Pinia stores with localStorage, sessionStorage and more.",
    "category": "State Management",
    "packageName": "pinia-plugin-persistedstate",
    "githubUrl": "https://github.com/prazdevs/pinia-plugin-persistedstate",
    "npmUrl": "https://www.npmjs.com/package/pinia-plugin-persistedstate",
    "documentationUrl": "https://prazdevs.github.io/pinia-plugin-persistedstate/",
    "author": "Sacha Bouillez (PraZ)",
    "tags": [
      "pinia",
      "persistence",
      "state-management",
      "localStorage",
      "sessionStorage",
      "nuxt",
      "vue3",
      "community"
    ],
    "type": "community"
  },
  {
    "id": "vue-router",
    "name": "Vue Router",
    "description": "The official routing library for building SPA navigation in Vue apps.",
    "category": "Routing",
    "packageName": "vue-router",
    "githubUrl": "https://github.com/vuejs/router",
    "npmUrl": "https://www.npmjs.com/package/vue-router",
    "documentationUrl": "https://router.vuejs.org/",
    "author": "Vue core team",
    "tags": [
      "official",
      "spa",
      "routing"
    ],
    "type": "official"
  },
  {
    "id": "unplugin-vue-router",
    "name": "unplugin-vue-router",
    "description": "Automatic file based routing in Vue with TypeScript support. Next generation typed routing for Vue Router.",
    "category": "Routing",
    "packageName": "unplugin-vue-router",
    "githubUrl": "https://github.com/posva/unplugin-vue-router",
    "npmUrl": "https://www.npmjs.com/package/unplugin-vue-router",
    "documentationUrl": "https://uvr.esm.is/",
    "author": "Eduardo San Martin Morote (posva)",
    "tags": [
      "routing",
      "typescript",
      "file-based",
      "vue-router",
      "build-time",
      "vite",
      "webpack",
      "rollup",
      "community"
    ],
    "type": "community"
  },
  {
    "id": "vue-test-utils",
    "name": "Vue Test Utils",
    "description": "Official testing utilities for Vue 3 components.",
    "category": "Testing",
    "packageName": "@vue/test-utils",
    "githubUrl": "https://github.com/vuejs/test-utils",
    "npmUrl": "https://www.npmjs.com/package/@vue/test-utils",
    "documentationUrl": "https://test-utils.vuejs.org/",
    "author": "Vue.js Team",
    "tags": [
      "testing",
      "unit-tests",
      "official",
      "vue3"
    ],
    "type": "official"
  },
  {
    "id": "vuex",
    "name": "Vuex",
    "description": "Centralized State Management for Vue.js. Use Pinia for Vue 3 instead.",
    "category": "State Management",
    "packageName": "vuex",
    "githubUrl": "https://github.com/vuejs/vuex",
    "npmUrl": "https://www.npmjs.com/package/vuex",
    "documentationUrl": "https://vuex.vuejs.org/",
    "author": "Vue.js Team",
    "tags": [
      "state-management",
      "store",
      "flux",
      "official",
      "vue2",
      "vue3"
    ],
    "type": "official"
  },
  {
    "id": "vuefire",
    "name": "VueFire",
    "description": "Official Firebase bindings for Vue.js with idiomatic composables for realtime data.",
    "category": "Data Fetching",
    "packageName": "vuefire",
    "githubUrl": "https://github.com/vuejs/vuefire",
    "npmUrl": "https://www.npmjs.com/package/vuefire",
    "documentationUrl": "https://vuefire.vuejs.org/",
    "author": "Eduardo San Martin Morote & Vue.js Team",
    "tags": [
      "firebase",
      "realtime",
      "database",
      "firestore",
      "official",
      "vue3",
      "composition-api"
    ],
    "type": "official"
  },
  {
    "id": "vee-validate",
    "name": "VeeValidate",
    "description": "Form validation plugin with declarative rules and support for Vue 2 & 3.",
    "category": "Forms",
    "packageName": "vee-validate",
    "githubUrl": "https://github.com/logaretm/vee-validate",
    "npmUrl": "https://www.npmjs.com/package/vee-validate",
    "documentationUrl": "https://vee-validate.logaretm.com/",
    "author": "Abdelrahman Awad",
    "tags": [
      "forms",
      "validation",
      "declarative",
      "community"
    ],
    "type": "community"
  },
  {
    "id": "vue-i18n",
    "name": "Vue I18n",
    "description": "Internationalization plugin for Vue.js, supporting Vue 2 and 3.",
    "category": "Internationalization",
    "packageName": "vue-i18n",
    "githubUrl": "https://github.com/intlify/vue-i18n",
    "npmUrl": "https://www.npmjs.com/package/vue-i18n",
    "documentationUrl": "https://vue-i18n.intlify.dev/",
    "author": "Intlify Team",
    "tags": [
      "i18n",
      "l10n",
      "translations",
      "community"
    ],
    "type": "community"
  },
  {
    "id": "vue-sonner",
    "name": "Vue Sonner",
    "description": "Vue port of Sonner - An opinionated toast component for Vue 3.",
    "category": "UI Framework",
    "packageName": "vue-sonner",
    "githubUrl": "https://github.com/xiaoluoboding/vue-sonner",
    "npmUrl": "https://www.npmjs.com/package/vue-sonner",
    "documentationUrl": "https://vue-sonner.vercel.app/",
    "author": "xiaoluoboding",
    "tags": [
      "toast",
      "notifications",
      "vue3",
      "community"
    ],
    "type": "community"
  },
  {
    "id": "formkit",
    "name": "FormKit",
    "description": "Advanced form creation and validation toolkit for Vue 3.",
    "category": "Forms",
    "packageName": "@formkit/vue",
    "githubUrl": "https://github.com/formkit/formkit",
    "npmUrl": "https://www.npmjs.com/package/@formkit/vue",
    "documentationUrl": "https://formkit.com/docs",
    "author": "FormKit Team",
    "tags": [
      "forms",
      "dynamic",
      "validation",
      "community"
    ],
    "type": "community"
  },
  {
    "id": "vue-draggable-plus",
    "name": "Vue Draggable Plus",
    "description": "Vue 3 drag-and-drop component based on Sortable.js, lightweight and powerful.",
    "category": "UI Framework",
    "packageName": "vue-draggable-plus",
    "githubUrl": "https://github.com/Alfred-Skyblue/vue-draggable-plus",
    "npmUrl": "https://www.npmjs.com/package/vue-draggable-plus",
    "documentationUrl": "https://alfred-skyblue.github.io/vue-draggable-plus/",
    "author": "Alfred-Skyblue",
    "tags": [
      "drag-drop",
      "lists",
      "interaction",
      "vue3",
      "community"
    ],
    "type": "community"
  },
  {
    "id": "swiper-vue",
    "name": "Swiper.js (Vue)",
    "description": "Modern touch slider/carousel library with Vue components (Vue 3 compatible).",
    "category": "UI Framework",
    "packageName": "swiper",
    "githubUrl": "https://github.com/nolimits4web/swiper",
    "npmUrl": "https://www.npmjs.com/package/swiper",
    "documentationUrl": "https://swiperjs.com/vue",
    "author": "nolimits4web",
    "tags": [
      "carousel",
      "touch",
      "vue3",
      "community"
    ],
    "type": "community"
  },
  {
    "id": "vueuse",
    "name": "VueUse",
    "description": "Collection of 300+ Vue Composition API utilities for common tasks.",
    "category": "Utilities",
    "packageName": "@vueuse/core",
    "githubUrl": "https://github.com/vueuse/vueuse",
    "npmUrl": "https://www.npmjs.com/package/@vueuse/core",
    "documentationUrl": "https://vueuse.org/",
    "author": "VueUse Team",
    "tags": [
      "composition",
      "utilities",
      "reactivity",
      "vue3",
      "community"
    ],
    "type": "community"
  },
  {
    "id": "sentry-vue",
    "name": "Sentry Vue",
    "description": "Official Sentry SDK for Vue.js applications with error monitoring, performance tracking, and session replay.",
    "category": "Utilities",
    "packageName": "@sentry/vue",
    "githubUrl": "https://github.com/getsentry/sentry-javascript/tree/master/packages/vue",
    "npmUrl": "https://www.npmjs.com/package/@sentry/vue",
    "documentationUrl": "https://docs.sentry.io/platforms/javascript/guides/vue/",
    "author": "Sentry Team",
    "tags": [
      "error-monitoring",
      "performance",
      "tracking",
      "debugging",
      "logging",
      "monitoring",
      "vue2",
      "vue3",
      "community"
    ],
    "type": "community"
  },
  {
    "id": "portal-vue",
    "name": "Portal Vue",
    "description": "Component for Vue 3 to render DOM outside of a component, anywhere in the document using portals.",
    "category": "Utilities",
    "packageName": "portal-vue",
    "githubUrl": "https://github.com/LinusBorg/portal-vue",
    "npmUrl": "https://www.npmjs.com/package/portal-vue",
    "documentationUrl": "https://portal-vue.linusb.org/",
    "author": "Linus Borg",
    "tags": [
      "portal",
      "teleport",
      "dom-rendering",
      "component-rendering",
      "overlays",
      "modals",
      "vue3",
      "community"
    ],
    "type": "community"
  },
  {
    "id": "vuetify",
    "name": "Vuetify",
    "description": "Material Design UI component framework; currently supporting Vue 2, v3 in beta.",
    "category": "UI Framework",
    "packageName": "vuetify",
    "githubUrl": "https://github.com/vuetifyjs/vuetify",
    "npmUrl": "https://www.npmjs.com/package/vuetify",
    "documentationUrl": "https://vuetifyjs.com/",
    "author": "Vuetify Team",
    "tags": [
      "material",
      "UI",
      "components",
      "community"
    ],
    "type": "community"
  },
  {
    "id": "quasar",
    "name": "Quasar Framework",
    "description": "High-performance Vue 3 UI library with Material Design components.",
    "category": "UI Framework",
    "packageName": "quasar",
    "githubUrl": "https://github.com/quasarframework/quasar",
    "npmUrl": "https://www.npmjs.com/package/quasar",
    "documentationUrl": "https://quasar.dev/",
    "author": "Quasar Team",
    "tags": [
      "material",
      "UI",
      "components",
      "vue3",
      "community"
    ],
    "type": "community"
  },
  {
    "id": "headlessui-vue",
    "name": "Headless UI Vue",
    "description": "Completely unstyled, fully accessible UI components for Vue 3.",
    "category": "UI Framework",
    "packageName": "@headlessui/vue",
    "githubUrl": "https://github.com/tailwindlabs/headlessui",
    "npmUrl": "https://www.npmjs.com/package/@headlessui/vue",
    "documentationUrl": "https://headlessui.com/vue",
    "author": "Tailwind Labs",
    "tags": [
      "headless",
      "accessible",
      "components",
      "vue3",
      "community"
    ],
    "type": "community"
  },
  {
    "id": "element-plus",
    "name": "Element Plus",
    "description": "Vue 3 UI library based on Element UI, with TypeScript support.",
    "category": "UI Framework",
    "packageName": "element-plus",
    "githubUrl": "https://github.com/element-plus/element-plus",
    "npmUrl": "https://www.npmjs.com/package/element-plus",
    "documentationUrl": "https://element-plus.org/",
    "author": "Element Plus Team",
    "tags": [
      "UI",
      "components",
      "typescript",
      "vue3",
      "community"
    ],
    "type": "community"
  },
  {
    "id": "naive-ui",
    "name": "Naive UI",
    "description": "Modern Vue 3 component library with TypeScript, themes and customization.",
    "category": "UI Framework",
    "packageName": "naive-ui",
    "githubUrl": "https://github.com/tusen-ai/naive-ui",
    "npmUrl": "https://www.npmjs.com/package/naive-ui",
    "documentationUrl": "https://www.naiveui.com/",
    "author": "TuSimple",
    "tags": [
      "UI",
      "components",
      "typescript",
      "themes",
      "vue3",
      "community"
    ],
    "type": "community"
  },
  {
    "id": "unplugin-auto-import",
    "name": "unplugin-auto-import",
    "description": "Auto-import Vue APIs on-demand for Vite, Webpack and Rollup.",
    "category": "Utilities",
    "packageName": "unplugin-auto-import",
    "githubUrl": "https://github.com/antfu/unplugin-auto-import",
    "author": "Anthony Fu",
    "tags": [
      "vite",
      "webpack",
      "rollup",
      "tooling",
      "community"
    ],
    "type": "community"
  },
  {
    "id": "unplugin-vue-components",
    "name": "unplugin-vue-components",
    "description": "On-demand components auto-importing for Vue (Vite, Webpack).",
    "category": "Development Tools",
    "packageName": "unplugin-vue-components",
    "githubUrl": "https://github.com/antfu/unplugin-vue-components",
    "author": "Anthony Fu",
    "tags": [
      "components",
      "auto-import",
      "tooling",
      "community"
    ],
    "type": "community"
  },
  {
    "id": "vite-plugin-vue-devtools",
    "name": "Vite Plugin Vue DevTools",
    "description": "Vite plugin to enhance Vue developer experience with integrated DevTools.",
    "category": "Development Tools",
    "packageName": "vite-plugin-vue-devtools",
    "githubUrl": "https://github.com/vuejs/devtools",
    "npmUrl": "https://www.npmjs.com/package/vite-plugin-vue-devtools",
    "documentationUrl": "https://devtools.vuejs.org/",
    "author": "webfansplz & Vue.js Team",
    "tags": [
      "devtools",
      "debugging",
      "vite-plugin",
      "development",
      "official",
      "vue3"
    ],
    "type": "official"
  },
  {
    "id": "eslint-plugin-vue",
    "name": "ESLint Plugin Vue",
    "description": "Official ESLint plugin for Vue.js to lint templates, scripts, and Vue directives with comprehensive rule sets.",
    "category": "Development Tools",
    "packageName": "eslint-plugin-vue",
    "githubUrl": "https://github.com/vuejs/eslint-plugin-vue",
    "npmUrl": "https://www.npmjs.com/package/eslint-plugin-vue",
    "documentationUrl": "https://eslint.vuejs.org/",
    "author": "Vue.js Team",
    "tags": [
      "eslint",
      "linting",
      "code-quality",
      "static-analysis",
      "vue-directives",
      "templates",
      "official",
      "vue2",
      "vue3"
    ],
    "type": "official"
  },
  {
    "id": "tanstack-query-vue",
    "name": "TanStack Query Vue",
    "description": "Powerful data synchronization for Vue 3 (formerly React Query).",
    "category": "Data Fetching",
    "packageName": "@tanstack/vue-query",
    "githubUrl": "https://github.com/TanStack/query",
    "npmUrl": "https://www.npmjs.com/package/@tanstack/vue-query",
    "documentationUrl": "https://tanstack.com/query/latest/docs/framework/vue/overview",
    "author": "TanStack",
    "tags": [
      "data-fetching",
      "caching",
      "synchronization",
      "vue3",
      "community"
    ],
    "type": "community"
  },
  {
    "id": "vue-final-modal",
    "name": "Vue Final Modal",
    "description": "Highly customizable, stackable modal component for Vue 3.",
    "category": "UI Framework",
    "packageName": "vue-final-modal",
    "githubUrl": "https://github.com/vue-final/vue-final-modal",
    "npmUrl": "https://www.npmjs.com/package/vue-final-modal",
    "documentationUrl": "https://vue-final-modal.org/",
    "author": "Vue Final Team",
    "tags": [
      "modal",
      "dialog",
      "overlay",
      "vue3",
      "community"
    ],
    "type": "community"
  },
  {
    "id": "vue-emoji-picker",
    "name": "Vue 3 Emoji Picker",
    "description": "Modern emoji picker component for Vue 3 with search and categories.",
    "category": "UI Framework",
    "packageName": "vue3-emoji-picker",
    "githubUrl": "https://github.com/delowardev/vue3-emoji-picker",
    "npmUrl": "https://www.npmjs.com/package/vue3-emoji-picker",
    "documentationUrl": "https://github.com/delowardev/vue3-emoji-picker#readme",
    "author": "Delowar Hossain",
    "tags": [
      "emoji",
      "picker",
      "input",
      "vue3",
      "community"
    ],
    "type": "community"
  },
  {
    "id": "vue-demi",
    "name": "Vue Demi",
    "description": "Creates universal Vue library hooks for both Vue 2 and 3.",
    "category": "Development Tools",
    "packageName": "vue-demi",
    "githubUrl": "https://github.com/vueuse/vue-demi",
    "npmUrl": "https://www.npmjs.com/package/vue-demi",
    "documentationUrl": "https://github.com/vueuse/vue-demi#readme",
    "author": "VueUse Team",
    "tags": [
      "compatibility",
      "universal",
      "vue2",
      "vue3",
      "community"
    ],
    "type": "community"
  },
  {
    "id": "animated-vue",
    "name": "Animated Vue",
    "description": "Plugin to use Animate.css animations as Vue transitions.",
    "category": "Animation",
    "packageName": "animated-vue",
    "githubUrl": "https://github.com/radical-dreamers/animated-vue",
    "author": "radical-dreamers",
    "tags": [
      "animation",
      "animate.css",
      "transitions",
      "community"
    ],
    "type": "community"
  },
  {
    "id": "vue-transitions",
    "name": "Vue Transitions",
    "description": "Interface transitions library for Vue 2 & 3.",
    "category": "Animation",
    "packageName": "@morev/vue-transitions",
    "githubUrl": "https://github.com/MorevM/vue-transitions",
    "author": "MorevM",
    "tags": [
      "animation",
      "transitions",
      "ui",
      "community"
    ],
    "type": "community"
  },
  {
    "id": "vue-lazytransition",
    "name": "Vue LazyTransition",
    "description": "Trigger transitions or callbacks when elements scroll into view.",
    "category": "Animation",
    "packageName": "vue-lazy-transition",
    "githubUrl": "https://github.com/Recks11/VueLazyTransition",
    "author": "Recks11",
    "tags": [
      "scroll",
      "intersection-observer",
      "lazy",
      "community"
    ],
    "type": "community"
  },
  {
    "id": "vue-chartjs",
    "name": "Vue Chart.js",
    "description": "Vue 3 wrapper for Chart.js - beautiful charts made easy.",
    "category": "UI Framework",
    "packageName": "vue-chartjs",
    "githubUrl": "https://github.com/apertureless/vue-chartjs",
    "npmUrl": "https://www.npmjs.com/package/vue-chartjs",
    "documentationUrl": "https://vue-chartjs.org/",
    "author": "Apertureless",
    "tags": [
      "charts",
      "data-visualization",
      "canvas",
      "vue3",
      "community"
    ],
    "type": "community"
  },
  {
    "id": "vue-tiptap",
    "name": "Tiptap Vue",
    "description": "Headless rich-text editor framework for Vue 3 with collaborative editing.",
    "category": "UI Framework",
    "packageName": "@tiptap/vue-3",
    "githubUrl": "https://github.com/ueberdosis/tiptap",
    "npmUrl": "https://www.npmjs.com/package/@tiptap/vue-3",
    "documentationUrl": "https://tiptap.dev/installation/vue3",
    "author": "Tiptap Team",
    "tags": [
      "rich-text",
      "editor",
      "collaborative",
      "vue3",
      "community"
    ],
    "type": "community"
  },
  {
    "id": "vue-toastification",
    "name": "Vue Toastification",
    "description": "Light, easy and beautiful toasts for Vue 3 with rich features.",
    "category": "UI Framework",
    "packageName": "vue-toastification",
    "githubUrl": "https://github.com/Maronato/vue-toastification",
    "npmUrl": "https://www.npmjs.com/package/vue-toastification",
    "documentationUrl": "https://vue-toastification.maronato.dev/",
    "author": "Gustavo Maronato",
    "tags": [
      "toast",
      "notifications",
      "alerts",
      "vue3",
      "community"
    ],
    "type": "community"
  },
  {
    "id": "vue-virtual-scroller",
    "name": "Vue Virtual Scroller",
    "description": "Efficient scrolling for any amount of data with Vue 3 support.",
    "category": "Utilities",
    "packageName": "vue-virtual-scroller",
    "githubUrl": "https://github.com/Akryum/vue-virtual-scroller",
    "npmUrl": "https://www.npmjs.com/package/vue-virtual-scroller",
    "documentationUrl": "https://github.com/Akryum/vue-virtual-scroller#readme",
    "author": "Guillaume Chau",
    "tags": [
      "virtual-scrolling",
      "performance",
      "large-lists",
      "vue3",
      "community"
    ],
    "type": "community"
  },
  {
    "id": "vue-query-builder",
    "name": "Vue Query Builder",
    "description": "A UI component for building complex database queries with Vue 3.",
    "category": "Data Fetching",
    "packageName": "vue-query-builder",
    "githubUrl": "https://github.com/dabernathy89/vue-query-builder",
    "npmUrl": "https://www.npmjs.com/package/vue-query-builder",
    "documentationUrl": "https://github.com/dabernathy89/vue-query-builder#readme",
    "author": "Daniel Abernathy",
    "tags": [
      "query-builder",
      "database",
      "filters",
      "vue3",
      "community"
    ],
    "type": "community"
  },
  {
    "id": "vue-color-kit",
    "name": "Vue Color Kit",
    "description": "Vue 3 color picker component with multiple color formats support.",
    "category": "UI Framework",
    "packageName": "vue-color-kit",
    "githubUrl": "https://github.com/anish2690/vue-color-kit",
    "npmUrl": "https://www.npmjs.com/package/vue-color-kit",
    "documentationUrl": "https://github.com/anish2690/vue-color-kit#readme",
    "author": "Anish Kumar",
    "tags": [
      "color-picker",
      "colors",
      "input",
      "vue3",
      "community"
    ],
    "type": "community"
  },
  {
    "id": "vue-pdf-embed",
    "name": "Vue PDF Embed",
    "description": "PDF embed component for Vue 3 with zoom and navigation controls.",
    "category": "UI Framework",
    "packageName": "vue-pdf-embed",
    "githubUrl": "https://github.com/hrynko/vue-pdf-embed",
    "npmUrl": "https://www.npmjs.com/package/vue-pdf-embed",
    "documentationUrl": "https://github.com/hrynko/vue-pdf-embed#readme",
    "author": "Andrii Hrynko",
    "tags": [
      "pdf",
      "document",
      "viewer",
      "vue3",
      "community"
    ],
    "type": "community"
  },
  {
    "id": "vue-clipboard3",
    "name": "Vue Clipboard 3",
    "description": "Vue 3 directive for clipboard copy functionality.",
    "category": "Utilities",
    "packageName": "vue-clipboard3",
    "githubUrl": "https://github.com/JamieCurnow/vue-clipboard3",
    "npmUrl": "https://www.npmjs.com/package/vue-clipboard3",
    "documentationUrl": "https://github.com/JamieCurnow/vue-clipboard3#readme",
    "author": "Jamie Curnow",
    "tags": [
      "clipboard",
      "copy",
      "directive",
      "vue3",
      "community"
    ],
    "type": "community"
  },
  {
    "id": "vue-masonry-wall",
    "name": "Vue Masonry Wall",
    "description": "Responsive masonry layout component for Vue 3.",
    "category": "UI Framework",
    "packageName": "vue-masonry-wall",
    "githubUrl": "https://github.com/fuxingloh/vue-masonry-wall",
    "npmUrl": "https://www.npmjs.com/package/vue-masonry-wall",
    "documentationUrl": "https://github.com/fuxingloh/vue-masonry-wall#readme",
    "author": "Fuxing Loh",
    "tags": [
      "masonry",
      "layout",
      "grid",
      "vue3",
      "community"
    ],
    "type": "community"
  },
  {
    "id": "vue-datepicker-next",
    "name": "Vue Datepicker Next",
    "description": "Modern datepicker component for Vue 3 with calendar and time selection.",
    "category": "Forms",
    "packageName": "vue-datepicker-next",
    "githubUrl": "https://github.com/mengxiong10/vue-datepicker-next",
    "npmUrl": "https://www.npmjs.com/package/vue-datepicker-next",
    "documentationUrl": "https://vue-datepicker-next.vercel.app/",
    "author": "mengxiong10",
    "tags": [
      "datepicker",
      "calendar",
      "forms",
      "vue3",
      "community"
    ],
    "type": "community"
  },
  {
    "id": "vue-flow",
    "name": "Vue Flow",
    "description": "Highly customizable flow chart / diagram library for Vue 3.",
    "category": "UI Framework",
    "packageName": "@vue-flow/core",
    "githubUrl": "https://github.com/bcakmakoglu/vue-flow",
    "npmUrl": "https://www.npmjs.com/package/@vue-flow/core",
    "documentationUrl": "https://vueflow.dev/",
    "author": "Burak Cakmakoglu",
    "tags": [
      "flow-chart",
      "diagram",
      "nodes",
      "vue3",
      "community"
    ],
    "type": "community"
  },
  {
    "id": "vue-meta",
    "name": "Vue Meta",
    "description": "Manage HTML metadata in Vue 3 applications for SEO and social sharing.",
    "category": "Utilities",
    "packageName": "@unhead/vue",
    "githubUrl": "https://github.com/unjs/unhead",
    "npmUrl": "https://www.npmjs.com/package/@unhead/vue",
    "documentationUrl": "https://unhead.unjs.io/",
    "author": "UnJS Team",
    "tags": [
      "meta",
      "seo",
      "head",
      "vue3",
      "community"
    ],
    "type": "community"
  },
  {
    "id": "vue-select",
    "name": "Vue Select",
    "description": "Feature-rich select/dropdown component for Vue 3 with search and tagging.",
    "category": "Forms",
    "packageName": "vue-select",
    "githubUrl": "https://github.com/sagalbot/vue-select",
    "npmUrl": "https://www.npmjs.com/package/vue-select",
    "documentationUrl": "https://vue-select.org/",
    "author": "Jeff Sagal",
    "tags": [
      "select",
      "dropdown",
      "forms",
      "search",
      "vue3",
      "community"
    ],
    "type": "community"
  },
  {
    "id": "vue-multiselect",
    "name": "Vue Multiselect",
    "description": "Universal select/multiselect/tagging component for Vue 3.",
    "category": "Forms",
    "packageName": "vue-multiselect",
    "githubUrl": "https://github.com/shentao/vue-multiselect",
    "npmUrl": "https://www.npmjs.com/package/vue-multiselect",
    "documentationUrl": "https://vue-multiselect.js.org/",
    "author": "Damian Dulisz",
    "tags": [
      "multiselect",
      "tagging",
      "forms",
      "vue3",
      "community"
    ],
    "type": "community"
  },
  {
    "id": "vue-apollo",
    "name": "Vue Apollo",
    "description": "Apollo GraphQL client integration for Vue 3 applications.",
    "category": "Data Fetching",
    "packageName": "@vue/apollo-composable",
    "githubUrl": "https://github.com/vuejs/apollo",
    "npmUrl": "https://www.npmjs.com/package/@vue/apollo-composable",
    "documentationUrl": "https://apollo.vuejs.org/",
    "author": "Vue.js Team",
    "tags": [
      "graphql",
      "apollo",
      "data-fetching",
      "vue3",
      "community"
    ],
    "type": "community"
  },
  {
    "id": "vite-pwa",
    "name": "Vite PWA",
    "description": "PWA support for Vite with Vue 3 integration and offline capabilities.",
    "category": "Development Tools",
    "packageName": "vite-plugin-pwa",
    "githubUrl": "https://github.com/vite-pwa/vite-plugin-pwa",
    "npmUrl": "https://www.npmjs.com/package/vite-plugin-pwa",
    "documentationUrl": "https://vite-pwa-org.netlify.app/",
    "author": "Vite PWA Team",
    "tags": [
      "pwa",
      "vite",
      "offline",
      "service-worker",
      "vue3",
      "community"
    ],
    "type": "community"
  },
  {
    "id": "vue-gtag",
    "name": "Vue Gtag",
    "description": "Global Site Tag (gtag.js) plugin for Vue 3 and Google Analytics 4.",
    "category": "Utilities",
    "packageName": "vue-gtag",
    "githubUrl": "https://github.com/MatteoGabriele/vue-gtag",
    "npmUrl": "https://www.npmjs.com/package/vue-gtag",
    "documentationUrl": "https://matteo-gabriele.gitbook.io/vue-gtag/",
    "author": "Matteo Gabriele",
    "tags": [
      "analytics",
      "google-analytics",
      "tracking",
      "vue3",
      "community"
    ],
    "type": "community"
  },
  {
    "id": "vue-echarts",
    "name": "Vue ECharts",
    "description": "Apache ECharts component for Vue 3 with reactive data binding.",
    "category": "UI Framework",
    "packageName": "vue-echarts",
    "githubUrl": "https://github.com/ecomfe/vue-echarts",
    "npmUrl": "https://www.npmjs.com/package/vue-echarts",
    "documentationUrl": "https://github.com/ecomfe/vue-echarts#readme",
    "author": "Baidu EFE",
    "tags": [
      "charts",
      "echarts",
      "data-visualization",
      "vue3",
      "community"
    ],
    "type": "community"
  },
  {
    "id": "vue-loading-overlay",
    "name": "Vue Loading Overlay",
    "description": "Full screen loading overlay component for Vue 3 applications.",
    "category": "UI Framework",
    "packageName": "vue-loading-overlay",
    "githubUrl": "https://github.com/ankurk91/vue-loading-overlay",
    "npmUrl": "https://www.npmjs.com/package/vue-loading-overlay",
    "documentationUrl": "https://github.com/ankurk91/vue-loading-overlay#readme",
    "author": "Ankur Khandelwal",
    "tags": [
      "loading",
      "overlay",
      "spinner",
      "vue3",
      "community"
    ],
    "type": "community"
  },
  {
    "id": "vue-good-table",
    "name": "Vue Good Table Next",
    "description": "Data table component for Vue 3 with sorting, filtering, and pagination.",
    "category": "UI Framework",
    "packageName": "vue-good-table-next",
    "githubUrl": "https://github.com/borisflesch/vue-good-table-next",
    "npmUrl": "https://www.npmjs.com/package/vue-good-table-next",
    "documentationUrl": "https://borisflesch.github.io/vue-good-table-next/",
    "author": "Boris Flesch",
    "tags": [
      "table",
      "data-grid",
      "sorting",
      "filtering",
      "vue3",
      "community"
    ],
    "type": "community"
  },
  {
    "id": "vue-cropper",
    "name": "Vue Cropper",
    "description": "Image cropper component for Vue 3 with zoom and rotation features.",
    "category": "UI Framework",
    "packageName": "vue-cropper",
    "githubUrl": "https://github.com/xyxiao001/vue-cropper",
    "npmUrl": "https://www.npmjs.com/package/vue-cropper",
    "documentationUrl": "https://github.com/xyxiao001/vue-cropper#readme",
    "author": "xyxiao001",
    "tags": [
      "image",
      "crop",
      "photo-editing",
      "vue3",
      "community"
    ],
    "type": "community"
  },
  {
    "id": "vue-signature-pad",
    "name": "Vue Signature Pad",
    "description": "Signature pad component for Vue 3 with touch and mouse support.",
    "category": "Forms",
    "packageName": "vue-signature-pad",
    "githubUrl": "https://github.com/neighborhood999/vue-signature-pad",
    "npmUrl": "https://www.npmjs.com/package/vue-signature-pad",
    "documentationUrl": "https://github.com/neighborhood999/vue-signature-pad#readme",
    "author": "Peng Jie",
    "tags": [
      "signature",
      "canvas",
      "forms",
      "vue3",
      "community"
    ],
    "type": "community"
  },
  {
    "id": "vue-markdown-editor",
    "name": "Vue Markdown Editor",
    "description": "Markdown editor component for Vue 3 with live preview and syntax highlighting.",
    "category": "UI Framework",
    "packageName": "@kangc/v-md-editor",
    "githubUrl": "https://github.com/code-farmer-i/vue-markdown-editor",
    "npmUrl": "https://www.npmjs.com/package/@kangc/v-md-editor",
    "documentationUrl": "https://ckang1229.gitee.io/vue-markdown-editor/",
    "author": "kangc",
    "tags": [
      "markdown",
      "editor",
      "preview",
      "vue3",
      "community"
    ],
    "type": "community"
  },
  {
    "id": "vue-upload-component",
    "name": "Vue Upload Component",
    "description": "File upload component for Vue 3 with drag-and-drop and multiple file support.",
    "category": "Forms",
    "packageName": "vue-upload-component",
    "githubUrl": "https://github.com/lian-yue/vue-upload-component",
    "npmUrl": "https://www.npmjs.com/package/vue-upload-component",
    "documentationUrl": "https://lian-yue.github.io/vue-upload-component/",
    "author": "LianYue",
    "tags": [
      "upload",
      "file",
      "drag-drop",
      "vue3",
      "community"
    ],
    "type": "community"
  },
  {
    "id": "vue-socket-io",
    "name": "Vue Socket.IO",
    "description": "Socket.IO integration for Vue 3 with reactive real-time communication.",
    "category": "Utilities",
    "packageName": "vue-socket.io-extended",
    "githubUrl": "https://github.com/probil/vue-socket.io-extended",
    "npmUrl": "https://www.npmjs.com/package/vue-socket.io-extended",
    "documentationUrl": "https://github.com/probil/vue-socket.io-extended#readme",
    "author": "Illya Klymov",
    "tags": [
      "socket.io",
      "websocket",
      "real-time",
      "vue3",
      "community"
    ],
    "type": "community"
  },
  {
    "id": "vue-star-rating",
    "name": "Vue Star Rating",
    "description": "Highly customizable star rating component for Vue 3.",
    "category": "UI Framework",
    "packageName": "vue-star-rating",
    "githubUrl": "https://github.com/craigh411/vue-star-rating",
    "npmUrl": "https://www.npmjs.com/package/vue-star-rating",
    "documentationUrl": "https://github.com/craigh411/vue-star-rating#readme",
    "author": "Craig Harman",
    "tags": [
      "rating",
      "stars",
      "feedback",
      "vue3",
      "community"
    ],
    "type": "community"
  },
  {
    "id": "vue-lazyload",
    "name": "Vue Lazyload",
    "description": "Image lazy loading directive for Vue 3 with intersection observer.",
    "category": "Utilities",
    "packageName": "vue3-lazyload",
    "githubUrl": "https://github.com/murongg/vue3-lazyload",
    "npmUrl": "https://www.npmjs.com/package/vue3-lazyload",
    "documentationUrl": "https://github.com/murongg/vue3-lazyload#readme",
    "author": "murongg",
    "tags": [
      "lazyload",
      "images",
      "performance",
      "vue3",
      "community"
    ],
    "type": "community"
  },
  {
    "id": "vue-cookies",
    "name": "Vue Cookies",
    "description": "Cookie management plugin for Vue 3 with SSR support.",
    "category": "Utilities",
    "packageName": "vue3-cookies",
    "githubUrl": "https://github.com/cmp-cc/vue-cookies",
    "npmUrl": "https://www.npmjs.com/package/vue3-cookies",
    "documentationUrl": "https://github.com/cmp-cc/vue-cookies#readme",
    "author": "cmp-cc",
    "tags": [
      "cookies",
      "storage",
      "browser",
      "vue3",
      "community"
    ],
    "type": "community"
  },
  {
    "id": "vue-slick-carousel",
    "name": "Vue Slick Carousel",
    "description": "Vue 3 wrapper for Slick carousel with responsive design.",
    "category": "UI Framework",
    "packageName": "vue-slick-carousel",
    "githubUrl": "https://github.com/gs-shop/vue-slick-carousel",
    "npmUrl": "https://www.npmjs.com/package/vue-slick-carousel",
    "documentationUrl": "https://github.com/gs-shop/vue-slick-carousel#readme",
    "author": "GS Shop",
    "tags": [
      "carousel",
      "slider",
      "responsive",
      "vue3",
      "community"
    ],
    "type": "community"
  },
  {
    "id": "vue-notification",
    "name": "Vue Notification",
    "description": "Notification system for Vue 3 with multiple positioning options.",
    "category": "UI Framework",
    "packageName": "vue-notification",
    "githubUrl": "https://github.com/euvl/vue-notification",
    "npmUrl": "https://www.npmjs.com/package/vue-notification",
    "documentationUrl": "https://github.com/euvl/vue-notification#readme",
    "author": "euvl",
    "tags": [
      "notifications",
      "alerts",
      "toasts",
      "vue3",
      "community"
    ],
    "type": "community"
  },
  {
    "id": "vue-cal",
    "name": "Vue Cal",
    "description": "Vue 3 calendar component with events, drag-and-drop, and multiple views.",
    "category": "UI Framework",
    "packageName": "vue-cal",
    "githubUrl": "https://github.com/antoniandre/vue-cal",
    "npmUrl": "https://www.npmjs.com/package/vue-cal",
    "documentationUrl": "https://antoniandre.github.io/vue-cal/",
    "author": "Antoni Andre",
    "tags": [
      "calendar",
      "events",
      "scheduling",
      "vue3",
      "community"
    ],
    "type": "community"
  },
  {
    "id": "vue-highlightjs",
    "name": "Vue Highlight.js",
    "description": "Syntax highlighting component for Vue 3 using Highlight.js.",
    "category": "UI Framework",
    "packageName": "vue3-highlightjs",
    "githubUrl": "https://github.com/gluons/vue-highlight.js",
    "npmUrl": "https://www.npmjs.com/package/vue3-highlightjs",
    "documentationUrl": "https://github.com/gluons/vue-highlight.js#readme",
    "author": "Gluons",
    "tags": [
      "syntax-highlighting",
      "code",
      "highlighting",
      "vue3",
      "community"
    ],
    "type": "community"
  },
  {
    "id": "vue-progressbar",
    "name": "Vue Progressbar",
    "description": "Progress bar component for Vue 3 with customizable animations.",
    "category": "UI Framework",
    "packageName": "vue-progressbar",
    "githubUrl": "https://github.com/hilongjw/vue-progressbar",
    "npmUrl": "https://www.npmjs.com/package/vue-progressbar",
    "documentationUrl": "https://github.com/hilongjw/vue-progressbar#readme",
    "author": "hilongjw",
    "tags": [
      "progress",
      "loading",
      "bar",
      "vue3",
      "community"
    ],
    "type": "community"
  },
  {
    "id": "vue-observe-visibility",
    "name": "Vue Observe Visibility",
    "description": "Vue 3 directive to observe element visibility with Intersection Observer.",
    "category": "Utilities",
    "packageName": "vue-observe-visibility",
    "githubUrl": "https://github.com/Akryum/vue-observe-visibility",
    "npmUrl": "https://www.npmjs.com/package/vue-observe-visibility",
    "documentationUrl": "https://github.com/Akryum/vue-observe-visibility#readme",
    "author": "Guillaume Chau",
    "tags": [
      "visibility",
      "intersection-observer",
      "scroll",
      "vue3",
      "community"
    ],
    "type": "community"
  },
  {
    "id": "primevue",
    "name": "PrimeVue",
    "description": "Complete Vue 3 UI suite with 90+ components, themes, and design tokens.",
    "category": "UI Framework",
    "packageName": "primevue",
    "githubUrl": "https://github.com/primefaces/primevue",
    "npmUrl": "https://www.npmjs.com/package/primevue",
    "documentationUrl": "https://primevue.org/",
    "author": "PrimeTek",
    "tags": [
      "ui-framework",
      "components",
      "themes",
      "enterprise",
      "vue3",
      "community"
    ],
    "type": "community"
  },
  {
    "id": "nuxt-ui",
    "name": "Nuxt UI",
    "description": "Fully styled and customizable components for Nuxt & Vue built on Radix Vue and Tailwind CSS.",
    "category": "UI Framework",
    "packageName": "@nuxt/ui",
    "githubUrl": "https://github.com/nuxt/ui",
    "npmUrl": "https://www.npmjs.com/package/@nuxt/ui",
    "documentationUrl": "https://ui.nuxt.com/",
    "author": "Nuxt Team",
    "tags": [
      "nuxt",
      "tailwind",
      "headless",
      "accessible",
      "vue3",
      "community"
    ],
    "type": "community"
  },
  {
    "id": "arco-design-vue",
    "name": "Arco Design Vue",
    "description": "Enterprise-class UI components based on Arco Design, built for Vue 3.",
    "category": "UI Framework",
    "packageName": "@arco-design/web-vue",
    "githubUrl": "https://github.com/arco-design/arco-design-vue",
    "npmUrl": "https://www.npmjs.com/package/@arco-design/web-vue",
    "documentationUrl": "https://arco.design/vue/",
    "author": "ArcoDesign Team",
    "tags": [
      "enterprise",
      "components",
      "design-system",
      "vue3",
      "community"
    ],
    "type": "community"
  },
  {
    "id": "ant-design-vue",
    "name": "Ant Design Vue",
    "description": "Enterprise-class UI design system based on Ant Design for Vue 3.",
    "category": "UI Framework",
    "packageName": "ant-design-vue",
    "githubUrl": "https://github.com/vueComponent/ant-design-vue",
    "npmUrl": "https://www.npmjs.com/package/ant-design-vue",
    "documentationUrl": "https://antdv.com/",
    "author": "Ant Design Vue Team",
    "tags": [
      "enterprise",
      "ant-design",
      "components",
      "vue3",
      "community"
    ],
    "type": "community"
  },
  {
    "id": "vuestic-ui",
    "name": "Vuestic UI",
    "description": "Vue 3 UI framework with 60+ components, built-in accessibility and i18n.",
    "category": "UI Framework",
    "packageName": "vuestic-ui",
    "githubUrl": "https://github.com/epicmaxco/vuestic-ui",
    "npmUrl": "https://www.npmjs.com/package/vuestic-ui",
    "documentationUrl": "https://ui.vuestic.dev/",
    "author": "Epicmax",
    "tags": [
      "components",
      "accessible",
      "i18n",
      "vue3",
      "community"
    ],
    "type": "community"
  },
  {
    "id": "radix-vue",
    "name": "Radix Vue",
    "description": "Unstyled, accessible components for building high‑quality design systems and web apps in Vue.",
    "category": "UI Framework",
    "packageName": "radix-vue",
    "githubUrl": "https://github.com/radix-vue/radix-vue",
    "npmUrl": "https://www.npmjs.com/package/radix-vue",
    "documentationUrl": "https://www.radix-vue.com/",
    "author": "Radix Vue Team",
    "tags": [
      "headless",
      "accessible",
      "unstyled",
      "primitives",
      "vue3",
      "community"
    ],
    "type": "community"
  },
  {
    "id": "tdesign-vue-next",
    "name": "TDesign Vue Next",
    "description": "Enterprise-level design system Vue 3 component library by Tencent.",
    "category": "UI Framework",
    "packageName": "tdesign-vue-next",
    "githubUrl": "https://github.com/Tencent/tdesign-vue-next",
    "npmUrl": "https://www.npmjs.com/package/tdesign-vue-next",
    "documentationUrl": "https://tdesign.tencent.com/vue-next/",
    "author": "Tencent",
    "tags": [
      "enterprise",
      "tencent",
      "design-system",
      "vue3",
      "community"
    ],
    "type": "community"
  },
  {
    "id": "varlet",
    "name": "Varlet",
    "description": "Material Design 3 Vue 3 component library with comprehensive mobile support.",
    "category": "UI Framework",
    "packageName": "@varlet/ui",
    "githubUrl": "https://github.com/varletjs/varlet",
    "npmUrl": "https://www.npmjs.com/package/@varlet/ui",
    "documentationUrl": "https://varlet.gitee.io/varlet-ui/",
    "author": "Varlet Team",
    "tags": [
      "material-design",
      "mobile",
      "components",
      "vue3",
      "community"
    ],
    "type": "community"
  },
  {
    "id": "view-ui-plus",
    "name": "View UI Plus",
    "description": "Vue 3 UI components based on View Design, enterprise-class component library.",
    "category": "UI Framework",
    "packageName": "view-ui-plus",
    "githubUrl": "https://github.com/view-design/ViewUIPlus",
    "npmUrl": "https://www.npmjs.com/package/view-ui-plus",
    "documentationUrl": "https://www.iviewui.com/view-ui-plus/",
    "author": "View Design Team",
    "tags": [
      "enterprise",
      "components",
      "ui-framework",
      "vue3",
      "community"
    ],
    "type": "community"
  },
  {
    "id": "devui-vue",
    "name": "DevUI Vue",
    "description": "Vue 3 component library based on DevUI design system with enterprise features.",
    "category": "UI Framework",
    "packageName": "vue-devui",
    "githubUrl": "https://github.com/DevCloudFE/vue-devui",
    "npmUrl": "https://www.npmjs.com/package/vue-devui",
    "documentationUrl": "https://vue-devui.github.io/",
    "author": "DevCloud FE",
    "tags": [
      "enterprise",
      "design-system",
      "components",
      "vue3",
      "community"
    ],
    "type": "community"
  },
  {
    "id": "vant",
    "name": "Vant",
    "description": "Lightweight Mobile UI Components built on Vue 3 with TypeScript support.",
    "category": "UI Framework",
    "packageName": "vant",
    "githubUrl": "https://github.com/youzan/vant",
    "npmUrl": "https://www.npmjs.com/package/vant",
    "documentationUrl": "https://vant-contrib.gitee.io/vant/",
    "author": "Youzan Team",
    "tags": [
      "mobile",
      "lightweight",
      "components",
      "vue3",
      "community"
    ],
    "type": "community"
  },
  {
    "id": "nutui",
    "name": "NutUI",
    "description": "JD-style mobile Vue 3 component library with TypeScript and Vite support.",
    "category": "UI Framework",
    "packageName": "@nutui/nutui",
    "githubUrl": "https://github.com/jdf2e/nutui",
    "npmUrl": "https://www.npmjs.com/package/@nutui/nutui",
    "documentationUrl": "https://nutui.jd.com/",
    "author": "JD Retail",
    "tags": [
      "mobile",
      "jd-design",
      "components",
      "vue3",
      "community"
    ],
    "type": "community"
  },
  {
    "id": "ionic-vue",
    "name": "Ionic Vue",
    "description": "Native iOS and Android mobile app development with Vue 3 and Ionic Framework.",
    "category": "UI Framework",
    "packageName": "@ionic/vue",
    "githubUrl": "https://github.com/ionic-team/ionic-framework",
    "npmUrl": "https://www.npmjs.com/package/@ionic/vue",
    "documentationUrl": "https://ionicframework.com/docs/vue/overview",
    "author": "Ionic Team",
    "tags": [
      "mobile",
      "ios",
      "android",
      "native",
      "vue3",
      "community"
    ],
    "type": "community"
  },
  {
    "id": "storyblok-vue",
    "name": "Storyblok Vue",
    "description": "Official Storyblok SDK for Vue.js with real-time visual editing capabilities.",
    "category": "CMS",
    "packageName": "@storyblok/vue",
    "githubUrl": "https://github.com/storyblok/storyblok-vue",
    "npmUrl": "https://www.npmjs.com/package/@storyblok/vue",
    "documentationUrl": "https://www.storyblok.com/docs/guide/essentials/vue",
    "author": "Storyblok",
    "tags": [
      "cms",
      "headless",
      "visual-editing",
      "content",
      "vue3",
      "community"
    ],
    "type": "community"
  },
  {
    "id": "prismic-vue",
    "name": "Prismic Vue",
    "description": "Official Prismic library for Vue.js with slice machine support.",
    "category": "CMS",
    "packageName": "@prismicio/vue",
    "githubUrl": "https://github.com/prismicio/prismic-vue",
    "npmUrl": "https://www.npmjs.com/package/@prismicio/vue",
    "documentationUrl": "https://prismic.io/docs/vue",
    "author": "Prismic",
    "tags": [
      "cms",
      "headless",
      "slices",
      "content",
      "vue3",
      "community"
    ],
    "type": "community"
  },
  {
    "id": "builder-io-vue",
    "name": "Builder.io Vue",
    "description": "Visual page builder and headless CMS with Vue.js integration.",
    "category": "CMS",
    "packageName": "@builder.io/vue",
    "githubUrl": "https://github.com/BuilderIO/builder",
    "npmUrl": "https://www.npmjs.com/package/@builder.io/vue",
    "documentationUrl": "https://www.builder.io/c/docs/vue",
    "author": "Builder.io",
    "tags": [
      "cms",
      "visual-editor",
      "page-builder",
      "headless",
      "vue3",
      "community"
    ],
    "type": "community"
  },
  {
    "id": "vue-instantsearch",
    "name": "Vue InstantSearch",
    "description": "Vue.js components and widgets for Algolia search with customizable UI.",
    "category": "Search",
    "packageName": "vue-instantsearch",
    "githubUrl": "https://github.com/algolia/vue-instantsearch",
    "npmUrl": "https://www.npmjs.com/package/vue-instantsearch",
    "documentationUrl": "https://www.algolia.com/doc/guides/building-search-ui/what-is-instantsearch/vue/",
    "author": "Algolia",
    "tags": [
      "search",
      "algolia",
      "instantsearch",
      "ui",
      "vue3",
      "community"
    ],
    "type": "community"
  },
  {
    "id": "vue-search-panel",
    "name": "Vue Search Panel",
    "description": "Customizable search panel component for Vue.js applications.",
    "category": "Search",
    "packageName": "vue-search-panel",
    "githubUrl": "https://github.com/TheoXiong/vue-search-panel",
    "npmUrl": "https://www.npmjs.com/package/vue-search-panel",
    "documentationUrl": "https://github.com/TheoXiong/vue-search-panel#readme",
    "author": "TheoXiong",
    "tags": [
      "search",
      "ui-component",
      "panel",
      "vue3",
      "community"
    ],
    "type": "community"
  },
  {
    "id": "formwerk",
    "name": "Formwerk",
    "description": "The Vue.js framework for building tailored, accessible, and high-quality forms.",
    "category": "Forms",
    "packageName": "@formwerk/core",
    "githubUrl": "https://github.com/formwerkjs/formwerk",
    "npmUrl": "https://www.npmjs.com/package/@formwerk/core",
    "documentationUrl": "https://formwerk.dev/",
    "author": "Abdelrahman Awad",
    "tags": [
      "forms",
      "validation",
      "a11y",
      "accessible",
      "i18n",
      "community"
    ],
    "type": "community"
  },
  {
    "id": "tresjs",
    "name": "TresJS",
    "description": "Declarative ThreeJS using Vue.js Components",
    "category": "3D",
    "packageName": "@tresjs/core",
    "githubUrl": "https://github.com/tresjs/tres",
    "npmUrl": "https://www.npmjs.com/package/@tresjs/core",
    "documentationUrl": "https://docs.tresjs.org/guide/",
    "author": "@alvarosabu",
    "tags": [
      "threejs",
      "components",
      "vue3",
      "community"
     ],
    "type": "community"
  },
  {
    "id": "vue-icons",
    "name": "Vue Icons",
    "description": "A comprehensive collection of icon components from multiple popular icon sets",
    "category": "Utilities",
    "packageName": "vue-icons-lib",
    "githubUrl": "https://github.com/obiwanpelosi/vue-icons-package",
    "npmUrl": "https://www.npmjs.com/package/vue-icons-lib",
    "documentationUrl": "https://vueicons.netlify.app/",
    "author": "Obiwan Pelosi",
    "tags": [
      "icons", 
      "svg", 
      "lightweight",
      "tree-shaking",
      "vue3", 
      "community"
    ],
    "type": "community"
  },
  {
<<<<<<< HEAD
    "id": "voerkai18n",
    "name": "voerkai18n",
    "description": "The Vue 2/3 internationalization plugin",
    "category": "Internationalization",
    "packageName": "@voerkai18n/vue",
    "githubUrl": "https://github.com/zhangfisher/voerka-i18n",
    "npmUrl": "https://www.npmjs.com/package/@voerkai18n/vue",
    "documentationUrl": "https://zhangfisher.github.io/voerka-i18n/",
    "author": "zhangfisher Awad",
    "tags": [
      "i18n",
      "vue3",
      "Internationalization"
=======
    "id": "pinia-colada",
    "name": "Pinia Colada",
    "description": "A smart data fetching layer for Vue.js",
    "category": "Data Fetching",
    "packageName": "@pinia/colada",
    "githubUrl": "https://github.com/posva/pinia-colada",
    "npmUrl": "https://www.npmjs.com/package/@pinia/colada",
    "documentationUrl": "https://pinia-colada.esm.dev/",
    "author": "Eduardo San Martin Morote (posva)",
    "tags": [
      "lightweight",
      "data-fetching",
      "pinia",
      "vue3", 
      "community"
>>>>>>> 9b6f35e7
    ],
    "type": "community"
  }
]<|MERGE_RESOLUTION|>--- conflicted
+++ resolved
@@ -1664,7 +1664,25 @@
     "type": "community"
   },
   {
-<<<<<<< HEAD
+    "id": "pinia-colada",
+    "name": "Pinia Colada",
+    "description": "A smart data fetching layer for Vue.js",
+    "category": "Data Fetching",
+    "packageName": "@pinia/colada",
+    "githubUrl": "https://github.com/posva/pinia-colada",
+    "npmUrl": "https://www.npmjs.com/package/@pinia/colada",
+    "documentationUrl": "https://pinia-colada.esm.dev/",
+    "author": "Eduardo San Martin Morote (posva)",
+    "tags": [
+      "lightweight",
+      "data-fetching",
+      "pinia",
+      "vue3", 
+      "community"
+    ],
+    "type": "community"
+  },
+  {
     "id": "voerkai18n",
     "name": "voerkai18n",
     "description": "The Vue 2/3 internationalization plugin",
@@ -1678,24 +1696,7 @@
       "i18n",
       "vue3",
       "Internationalization"
-=======
-    "id": "pinia-colada",
-    "name": "Pinia Colada",
-    "description": "A smart data fetching layer for Vue.js",
-    "category": "Data Fetching",
-    "packageName": "@pinia/colada",
-    "githubUrl": "https://github.com/posva/pinia-colada",
-    "npmUrl": "https://www.npmjs.com/package/@pinia/colada",
-    "documentationUrl": "https://pinia-colada.esm.dev/",
-    "author": "Eduardo San Martin Morote (posva)",
-    "tags": [
-      "lightweight",
-      "data-fetching",
-      "pinia",
-      "vue3", 
-      "community"
->>>>>>> 9b6f35e7
-    ],
+     ],
     "type": "community"
   }
 ]