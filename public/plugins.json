--- conflicted
+++ resolved
@@ -1606,7 +1606,26 @@
     "type": "community"
   },
   {
-<<<<<<< HEAD
+    "id": "formwerk",
+    "name": "Formwerk",
+    "description": "The Vue.js framework for building tailored, accessible, and high-quality forms.",
+    "category": "Forms",
+    "packageName": "@formwerk/core",
+    "githubUrl": "https://github.com/formwerkjs/formwerk",
+    "npmUrl": "https://www.npmjs.com/package/@formwerk/core",
+    "documentationUrl": "https://formwerk.dev/",
+    "author": "Abdelrahman Awad",
+    "tags": [
+      "forms",
+      "validation",
+      "a11y",
+      "accessible",
+      "i18n",
+      "community"
+    ],
+    "type": "community"
+  },
+  {
     "id": "tresjs",
     "name": "TresJS",
     "description": "Declarative ThreeJS using Vue.js Components",
@@ -1620,25 +1639,8 @@
       "threejs",
       "components",
       "vue3",
-=======
-    "id": "formwerk",
-    "name": "Formwerk",
-    "description": "The Vue.js framework for building tailored, accessible, and high-quality forms.",
-    "category": "Forms",
-    "packageName": "@formwerk/core",
-    "githubUrl": "https://github.com/formwerkjs/formwerk",
-    "npmUrl": "https://www.npmjs.com/package/@formwerk/core",
-    "documentationUrl": "https://formwerk.dev/",
-    "author": "Abdelrahman Awad",
-    "tags": [
-      "forms",
-      "validation",
-      "a11y",
-      "accessible",
-      "i18n",
->>>>>>> 04ff908e
-      "community"
-    ],
+      "community"
+     ],
     "type": "community"
   }
 ]