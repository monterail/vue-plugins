[
  {
    "id": "pinia",
    "name": "Pinia",
    "description": "Official state management library for Vue, modular, TypeScript‑friendly and replaces Vuex.",
    "category": "State Management",
    "packageName": "pinia",
    "githubUrl": "https://github.com/vuejs/pinia",
    "npmUrl": "https://www.npmjs.com/package/pinia",
    "documentationUrl": "https://pinia.vuejs.org/",
    "author": "Eduardo San Martin Morote & Vue core team",
    "tags": [
      "Vue3",
      "state",
      "typescript",
      "official"
    ],
    "type": "official"
  },
  {
    "id": "pinia-plugin-persistedstate",
    "name": "Pinia Plugin Persistedstate",
    "description": "Configurable persistence and rehydration of Pinia stores with localStorage, sessionStorage and more.",
    "category": "State Management",
    "packageName": "pinia-plugin-persistedstate",
    "githubUrl": "https://github.com/prazdevs/pinia-plugin-persistedstate",
    "npmUrl": "https://www.npmjs.com/package/pinia-plugin-persistedstate",
    "documentationUrl": "https://prazdevs.github.io/pinia-plugin-persistedstate/",
    "author": "Sacha Bouillez (PraZ)",
    "tags": [
      "pinia",
      "persistence",
      "state-management",
      "localStorage",
      "sessionStorage",
      "nuxt",
      "vue3",
      "community"
    ],
    "type": "community"
  },
  {
    "id": "vue-router",
    "name": "Vue Router",
    "description": "The official routing library for building SPA navigation in Vue apps.",
    "category": "Routing",
    "packageName": "vue-router",
    "githubUrl": "https://github.com/vuejs/router",
    "npmUrl": "https://www.npmjs.com/package/vue-router",
    "documentationUrl": "https://router.vuejs.org/",
    "author": "Vue core team",
    "tags": [
      "official",
      "spa",
      "routing"
    ],
    "type": "official"
  },
  {
    "id": "unplugin-vue-router",
    "name": "unplugin-vue-router",
    "description": "Automatic file based routing in Vue with TypeScript support. Next generation typed routing for Vue Router.",
    "category": "Routing",
    "packageName": "unplugin-vue-router",
    "githubUrl": "https://github.com/posva/unplugin-vue-router",
    "npmUrl": "https://www.npmjs.com/package/unplugin-vue-router",
    "documentationUrl": "https://uvr.esm.is/",
    "author": "Eduardo San Martin Morote (posva)",
    "tags": [
      "routing",
      "typescript",
      "file-based",
      "vue-router",
      "build-time",
      "vite",
      "webpack",
      "rollup",
      "community"
    ],
    "type": "community"
  },
  {
    "id": "vue-test-utils",
    "name": "Vue Test Utils",
    "description": "Official testing utilities for Vue 3 components.",
    "category": "Testing",
    "packageName": "@vue/test-utils",
    "githubUrl": "https://github.com/vuejs/test-utils",
    "npmUrl": "https://www.npmjs.com/package/@vue/test-utils",
    "documentationUrl": "https://test-utils.vuejs.org/",
    "author": "Vue.js Team",
    "tags": [
      "testing",
      "unit-tests",
      "official",
      "vue3"
    ],
    "type": "official"
  },
  {
    "id": "vuex",
    "name": "Vuex",
    "description": "Centralized State Management for Vue.js. Use Pinia for Vue 3 instead.",
    "category": "State Management",
    "packageName": "vuex",
    "githubUrl": "https://github.com/vuejs/vuex",
    "npmUrl": "https://www.npmjs.com/package/vuex",
    "documentationUrl": "https://vuex.vuejs.org/",
    "author": "Vue.js Team",
    "tags": [
      "state-management",
      "store",
      "flux",
      "official",
      "vue2",
      "vue3"
    ],
    "type": "official"
  },
  {
    "id": "vuefire",
    "name": "VueFire",
    "description": "Official Firebase bindings for Vue.js with idiomatic composables for realtime data.",
    "category": "Data Fetching",
    "packageName": "vuefire",
    "githubUrl": "https://github.com/vuejs/vuefire",
    "npmUrl": "https://www.npmjs.com/package/vuefire",
    "documentationUrl": "https://vuefire.vuejs.org/",
    "author": "Eduardo San Martin Morote & Vue.js Team",
    "tags": [
      "firebase",
      "realtime",
      "database",
      "firestore",
      "official",
      "vue3",
      "composition-api"
    ],
    "type": "official"
  },
  {
    "id": "vee-validate",
    "name": "VeeValidate",
    "description": "Form validation plugin with declarative rules and support for Vue 2 & 3.",
    "category": "Forms",
    "packageName": "vee-validate",
    "githubUrl": "https://github.com/logaretm/vee-validate",
    "npmUrl": "https://www.npmjs.com/package/vee-validate",
    "documentationUrl": "https://vee-validate.logaretm.com/",
    "author": "Abdelrahman Awad",
    "tags": [
      "forms",
      "validation",
      "declarative",
      "community"
    ],
    "type": "community"
  },
  {
    "id": "vue-i18n",
    "name": "Vue I18n",
    "description": "Internationalization plugin for Vue.js, supporting Vue 2 and 3.",
    "category": "Internationalization",
    "packageName": "vue-i18n",
    "githubUrl": "https://github.com/intlify/vue-i18n",
    "npmUrl": "https://www.npmjs.com/package/vue-i18n",
    "documentationUrl": "https://vue-i18n.intlify.dev/",
    "author": "Intlify Team",
    "tags": [
      "i18n",
      "l10n",
      "translations",
      "community"
    ],
    "type": "community"
  },
  {
    "id": "vue-sonner",
    "name": "Vue Sonner",
    "description": "Vue port of Sonner - An opinionated toast component for Vue 3.",
    "category": "UI Framework",
    "packageName": "vue-sonner",
    "githubUrl": "https://github.com/xiaoluoboding/vue-sonner",
    "npmUrl": "https://www.npmjs.com/package/vue-sonner",
    "documentationUrl": "https://vue-sonner.vercel.app/",
    "author": "xiaoluoboding",
    "tags": [
      "toast",
      "notifications",
      "vue3",
      "community"
    ],
    "type": "community"
  },
  {
    "id": "formkit",
    "name": "FormKit",
    "description": "Advanced form creation and validation toolkit for Vue 3.",
    "category": "Forms",
    "packageName": "@formkit/vue",
    "githubUrl": "https://github.com/formkit/formkit",
    "npmUrl": "https://www.npmjs.com/package/@formkit/vue",
    "documentationUrl": "https://formkit.com/docs",
    "author": "FormKit Team",
    "tags": [
      "forms",
      "dynamic",
      "validation",
      "community"
    ],
    "type": "community"
  },
  {
    "id": "vue-draggable-plus",
    "name": "Vue Draggable Plus",
    "description": "Vue 3 drag-and-drop component based on Sortable.js, lightweight and powerful.",
    "category": "UI Framework",
    "packageName": "vue-draggable-plus",
    "githubUrl": "https://github.com/Alfred-Skyblue/vue-draggable-plus",
    "npmUrl": "https://www.npmjs.com/package/vue-draggable-plus",
    "documentationUrl": "https://alfred-skyblue.github.io/vue-draggable-plus/",
    "author": "Alfred-Skyblue",
    "tags": [
      "drag-drop",
      "lists",
      "interaction",
      "vue3",
      "community"
    ],
    "type": "community"
  },
  {
    "id": "swiper-vue",
    "name": "Swiper.js (Vue)",
    "description": "Modern touch slider/carousel library with Vue components (Vue 3 compatible).",
    "category": "UI Framework",
    "packageName": "swiper",
    "githubUrl": "https://github.com/nolimits4web/swiper",
    "npmUrl": "https://www.npmjs.com/package/swiper",
    "documentationUrl": "https://swiperjs.com/vue",
    "author": "nolimits4web",
    "tags": [
      "carousel",
      "touch",
      "vue3",
      "community"
    ],
    "type": "community"
  },
  {
    "id": "vueuse",
    "name": "VueUse",
    "description": "Collection of 300+ Vue Composition API utilities for common tasks.",
    "category": "Utilities",
    "packageName": "@vueuse/core",
    "githubUrl": "https://github.com/vueuse/vueuse",
    "npmUrl": "https://www.npmjs.com/package/@vueuse/core",
    "documentationUrl": "https://vueuse.org/",
    "author": "VueUse Team",
    "tags": [
      "composition",
      "utilities",
      "reactivity",
      "vue3",
      "community"
    ],
    "type": "community"
  },
  {
    "id": "sentry-vue",
    "name": "Sentry Vue",
    "description": "Official Sentry SDK for Vue.js applications with error monitoring, performance tracking, and session replay.",
    "category": "Utilities",
    "packageName": "@sentry/vue",
    "githubUrl": "https://github.com/getsentry/sentry-javascript/tree/master/packages/vue",
    "npmUrl": "https://www.npmjs.com/package/@sentry/vue",
    "documentationUrl": "https://docs.sentry.io/platforms/javascript/guides/vue/",
    "author": "Sentry Team",
    "tags": [
      "error-monitoring",
      "performance",
      "tracking",
      "debugging",
      "logging",
      "monitoring",
      "vue2",
      "vue3",
      "community"
    ],
    "type": "community"
  },
  {
    "id": "portal-vue",
    "name": "Portal Vue",
    "description": "Component for Vue 3 to render DOM outside of a component, anywhere in the document using portals.",
    "category": "Utilities",
    "packageName": "portal-vue",
    "githubUrl": "https://github.com/LinusBorg/portal-vue",
    "npmUrl": "https://www.npmjs.com/package/portal-vue",
    "documentationUrl": "https://portal-vue.linusb.org/",
    "author": "Linus Borg",
    "tags": [
      "portal",
      "teleport",
      "dom-rendering",
      "component-rendering",
      "overlays",
      "modals",
      "vue3",
      "community"
    ],
    "type": "community"
  },
  {
    "id": "vuetify",
    "name": "Vuetify",
    "description": "Material Design UI component framework; currently supporting Vue 2, v3 in beta.",
    "category": "UI Framework",
    "packageName": "vuetify",
    "githubUrl": "https://github.com/vuetifyjs/vuetify",
    "npmUrl": "https://www.npmjs.com/package/vuetify",
    "documentationUrl": "https://vuetifyjs.com/",
    "author": "Vuetify Team",
    "tags": [
      "material",
      "UI",
      "components",
      "community"
    ],
    "type": "community"
  },
  {
    "id": "quasar",
    "name": "Quasar Framework",
    "description": "High-performance Vue 3 UI library with Material Design components.",
    "category": "UI Framework",
    "packageName": "quasar",
    "githubUrl": "https://github.com/quasarframework/quasar",
    "npmUrl": "https://www.npmjs.com/package/quasar",
    "documentationUrl": "https://quasar.dev/",
    "author": "Quasar Team",
    "tags": [
      "material",
      "UI",
      "components",
      "vue3",
      "community"
    ],
    "type": "community"
  },
  {
    "id": "headlessui-vue",
    "name": "Headless UI Vue",
    "description": "Completely unstyled, fully accessible UI components for Vue 3.",
    "category": "UI Framework",
    "packageName": "@headlessui/vue",
    "githubUrl": "https://github.com/tailwindlabs/headlessui",
    "npmUrl": "https://www.npmjs.com/package/@headlessui/vue",
    "documentationUrl": "https://headlessui.com/vue",
    "author": "Tailwind Labs",
    "tags": [
      "headless",
      "accessible",
      "components",
      "vue3",
      "community"
    ],
    "type": "community"
  },
  {
    "id": "element-plus",
    "name": "Element Plus",
    "description": "Vue 3 UI library based on Element UI, with TypeScript support.",
    "category": "UI Framework",
    "packageName": "element-plus",
    "githubUrl": "https://github.com/element-plus/element-plus",
    "npmUrl": "https://www.npmjs.com/package/element-plus",
    "documentationUrl": "https://element-plus.org/",
    "author": "Element Plus Team",
    "tags": [
      "UI",
      "components",
      "typescript",
      "vue3",
      "community"
    ],
    "type": "community"
  },
  {
    "id": "naive-ui",
    "name": "Naive UI",
    "description": "Modern Vue 3 component library with TypeScript, themes and customization.",
    "category": "UI Framework",
    "packageName": "naive-ui",
    "githubUrl": "https://github.com/tusen-ai/naive-ui",
    "npmUrl": "https://www.npmjs.com/package/naive-ui",
    "documentationUrl": "https://www.naiveui.com/",
    "author": "TuSimple",
    "tags": [
      "UI",
      "components",
      "typescript",
      "themes",
      "vue3",
      "community"
    ],
    "type": "community"
  },
  {
    "id": "unplugin-auto-import",
    "name": "unplugin-auto-import",
    "description": "Auto-import Vue APIs on-demand for Vite, Webpack and Rollup.",
    "category": "Utilities",
    "packageName": "unplugin-auto-import",
    "githubUrl": "https://github.com/antfu/unplugin-auto-import",
    "author": "Anthony Fu",
    "tags": [
      "vite",
      "webpack",
      "rollup",
      "tooling",
      "community"
    ],
    "type": "community"
  },
  {
    "id": "unplugin-vue-components",
    "name": "unplugin-vue-components",
    "description": "On-demand components auto-importing for Vue (Vite, Webpack).",
    "category": "Development Tools",
    "packageName": "unplugin-vue-components",
    "githubUrl": "https://github.com/antfu/unplugin-vue-components",
    "author": "Anthony Fu",
    "tags": [
      "components",
      "auto-import",
      "tooling",
      "community"
    ],
    "type": "community"
  },
  {
    "id": "vite-plugin-vue-devtools",
    "name": "Vite Plugin Vue DevTools",
    "description": "Vite plugin to enhance Vue developer experience with integrated DevTools.",
    "category": "Development Tools",
    "packageName": "vite-plugin-vue-devtools",
    "githubUrl": "https://github.com/vuejs/devtools",
    "npmUrl": "https://www.npmjs.com/package/vite-plugin-vue-devtools",
    "documentationUrl": "https://devtools.vuejs.org/",
    "author": "webfansplz & Vue.js Team",
    "tags": [
      "devtools",
      "debugging",
      "vite-plugin",
      "development",
      "official",
      "vue3"
    ],
    "type": "official"
  },
  {
    "id": "eslint-plugin-vue",
    "name": "ESLint Plugin Vue",
    "description": "Official ESLint plugin for Vue.js to lint templates, scripts, and Vue directives with comprehensive rule sets.",
    "category": "Development Tools",
    "packageName": "eslint-plugin-vue",
    "githubUrl": "https://github.com/vuejs/eslint-plugin-vue",
    "npmUrl": "https://www.npmjs.com/package/eslint-plugin-vue",
    "documentationUrl": "https://eslint.vuejs.org/",
    "author": "Vue.js Team",
    "tags": [
      "eslint",
      "linting",
      "code-quality",
      "static-analysis",
      "vue-directives",
      "templates",
      "official",
      "vue2",
      "vue3"
    ],
    "type": "official"
  },
  {
    "id": "tanstack-query-vue",
    "name": "TanStack Query Vue",
    "description": "Powerful data synchronization for Vue 3 (formerly React Query).",
    "category": "Data Fetching",
    "packageName": "@tanstack/vue-query",
    "githubUrl": "https://github.com/TanStack/query",
    "npmUrl": "https://www.npmjs.com/package/@tanstack/vue-query",
    "documentationUrl": "https://tanstack.com/query/latest/docs/framework/vue/overview",
    "author": "TanStack",
    "tags": [
      "data-fetching",
      "caching",
      "synchronization",
      "vue3",
      "community"
    ],
    "type": "community"
  },
  {
    "id": "vue-final-modal",
    "name": "Vue Final Modal",
    "description": "Highly customizable, stackable modal component for Vue 3.",
    "category": "UI Framework",
    "packageName": "vue-final-modal",
    "githubUrl": "https://github.com/vue-final/vue-final-modal",
    "npmUrl": "https://www.npmjs.com/package/vue-final-modal",
    "documentationUrl": "https://vue-final-modal.org/",
    "author": "Vue Final Team",
    "tags": [
      "modal",
      "dialog",
      "overlay",
      "vue3",
      "community"
    ],
    "type": "community"
  },
  {
    "id": "vue-emoji-picker",
    "name": "Vue 3 Emoji Picker",
    "description": "Modern emoji picker component for Vue 3 with search and categories.",
    "category": "UI Framework",
    "packageName": "vue3-emoji-picker",
    "githubUrl": "https://github.com/delowardev/vue3-emoji-picker",
    "npmUrl": "https://www.npmjs.com/package/vue3-emoji-picker",
    "documentationUrl": "https://github.com/delowardev/vue3-emoji-picker#readme",
    "author": "Delowar Hossain",
    "tags": [
      "emoji",
      "picker",
      "input",
      "vue3",
      "community"
    ],
    "type": "community"
  },
  {
    "id": "vue-demi",
    "name": "Vue Demi",
    "description": "Creates universal Vue library hooks for both Vue 2 and 3.",
    "category": "Development Tools",
    "packageName": "vue-demi",
    "githubUrl": "https://github.com/vueuse/vue-demi",
    "npmUrl": "https://www.npmjs.com/package/vue-demi",
    "documentationUrl": "https://github.com/vueuse/vue-demi#readme",
    "author": "VueUse Team",
    "tags": [
      "compatibility",
      "universal",
      "vue2",
      "vue3",
      "community"
    ],
    "type": "community"
  },
  {
    "id": "animated-vue",
    "name": "Animated Vue",
    "description": "Plugin to use Animate.css animations as Vue transitions.",
    "category": "Animation",
    "packageName": "animated-vue",
    "githubUrl": "https://github.com/radical-dreamers/animated-vue",
    "author": "radical-dreamers",
    "tags": [
      "animation",
      "animate.css",
      "transitions",
      "community"
    ],
    "type": "community"
  },
  {
    "id": "vue-transitions",
    "name": "Vue Transitions",
    "description": "Interface transitions library for Vue 2 & 3.",
    "category": "Animation",
    "packageName": "@morev/vue-transitions",
    "githubUrl": "https://github.com/MorevM/vue-transitions",
    "author": "MorevM",
    "tags": [
      "animation",
      "transitions",
      "ui",
      "community"
    ],
    "type": "community"
  },
  {
    "id": "vue-lazytransition",
    "name": "Vue LazyTransition",
    "description": "Trigger transitions or callbacks when elements scroll into view.",
    "category": "Animation",
    "packageName": "vue-lazy-transition",
    "githubUrl": "https://github.com/Recks11/VueLazyTransition",
    "author": "Recks11",
    "tags": [
      "scroll",
      "intersection-observer",
      "lazy",
      "community"
    ],
    "type": "community"
  },
  {
    "id": "vue-chartjs",
    "name": "Vue Chart.js",
    "description": "Vue 3 wrapper for Chart.js - beautiful charts made easy.",
    "category": "UI Framework",
    "packageName": "vue-chartjs",
    "githubUrl": "https://github.com/apertureless/vue-chartjs",
    "npmUrl": "https://www.npmjs.com/package/vue-chartjs",
    "documentationUrl": "https://vue-chartjs.org/",
    "author": "Apertureless",
    "tags": [
      "charts",
      "data-visualization",
      "canvas",
      "vue3",
      "community"
    ],
    "type": "community"
  },
  {
    "id": "vue-tiptap",
    "name": "Tiptap Vue",
    "description": "Headless rich-text editor framework for Vue 3 with collaborative editing.",
    "category": "UI Framework",
    "packageName": "@tiptap/vue-3",
    "githubUrl": "https://github.com/ueberdosis/tiptap",
    "npmUrl": "https://www.npmjs.com/package/@tiptap/vue-3",
    "documentationUrl": "https://tiptap.dev/installation/vue3",
    "author": "Tiptap Team",
    "tags": [
      "rich-text",
      "editor",
      "collaborative",
      "vue3",
      "community"
    ],
    "type": "community"
  },
  {
    "id": "vue-toastification",
    "name": "Vue Toastification",
    "description": "Light, easy and beautiful toasts for Vue 3 with rich features.",
    "category": "UI Framework",
    "packageName": "vue-toastification",
    "githubUrl": "https://github.com/Maronato/vue-toastification",
    "npmUrl": "https://www.npmjs.com/package/vue-toastification",
    "documentationUrl": "https://vue-toastification.maronato.dev/",
    "author": "Gustavo Maronato",
    "tags": [
      "toast",
      "notifications",
      "alerts",
      "vue3",
      "community"
    ],
    "type": "community"
  },
  {
    "id": "vue-virtual-scroller",
    "name": "Vue Virtual Scroller",
    "description": "Efficient scrolling for any amount of data with Vue 3 support.",
    "category": "Utilities",
    "packageName": "vue-virtual-scroller",
    "githubUrl": "https://github.com/Akryum/vue-virtual-scroller",
    "npmUrl": "https://www.npmjs.com/package/vue-virtual-scroller",
    "documentationUrl": "https://github.com/Akryum/vue-virtual-scroller#readme",
    "author": "Guillaume Chau",
    "tags": [
      "virtual-scrolling",
      "performance",
      "large-lists",
      "vue3",
      "community"
    ],
    "type": "community"
  },
  {
    "id": "vue-query-builder",
    "name": "Vue Query Builder",
    "description": "A UI component for building complex database queries with Vue 3.",
    "category": "Data Fetching",
    "packageName": "vue-query-builder",
    "githubUrl": "https://github.com/dabernathy89/vue-query-builder",
    "npmUrl": "https://www.npmjs.com/package/vue-query-builder",
    "documentationUrl": "https://github.com/dabernathy89/vue-query-builder#readme",
    "author": "Daniel Abernathy",
    "tags": [
      "query-builder",
      "database",
      "filters",
      "vue3",
      "community"
    ],
    "type": "community"
  },
  {
    "id": "vue-color-kit",
    "name": "Vue Color Kit",
    "description": "Vue 3 color picker component with multiple color formats support.",
    "category": "UI Framework",
    "packageName": "vue-color-kit",
    "githubUrl": "https://github.com/anish2690/vue-color-kit",
    "npmUrl": "https://www.npmjs.com/package/vue-color-kit",
    "documentationUrl": "https://github.com/anish2690/vue-color-kit#readme",
    "author": "Anish Kumar",
    "tags": [
      "color-picker",
      "colors",
      "input",
      "vue3",
      "community"
    ],
    "type": "community"
  },
  {
    "id": "vue-pdf-embed",
    "name": "Vue PDF Embed",
    "description": "PDF embed component for Vue 3 with zoom and navigation controls.",
    "category": "UI Framework",
    "packageName": "vue-pdf-embed",
    "githubUrl": "https://github.com/hrynko/vue-pdf-embed",
    "npmUrl": "https://www.npmjs.com/package/vue-pdf-embed",
    "documentationUrl": "https://github.com/hrynko/vue-pdf-embed#readme",
    "author": "Andrii Hrynko",
    "tags": [
      "pdf",
      "document",
      "viewer",
      "vue3",
      "community"
    ],
    "type": "community"
  },
  {
    "id": "vue-clipboard3",
    "name": "Vue Clipboard 3",
    "description": "Vue 3 directive for clipboard copy functionality.",
    "category": "Utilities",
    "packageName": "vue-clipboard3",
    "githubUrl": "https://github.com/JamieCurnow/vue-clipboard3",
    "npmUrl": "https://www.npmjs.com/package/vue-clipboard3",
    "documentationUrl": "https://github.com/JamieCurnow/vue-clipboard3#readme",
    "author": "Jamie Curnow",
    "tags": [
      "clipboard",
      "copy",
      "directive",
      "vue3",
      "community"
    ],
    "type": "community"
  },
  {
    "id": "vue-masonry-wall",
    "name": "Vue Masonry Wall",
    "description": "Responsive masonry layout component for Vue 3.",
    "category": "UI Framework",
    "packageName": "vue-masonry-wall",
    "githubUrl": "https://github.com/fuxingloh/vue-masonry-wall",
    "npmUrl": "https://www.npmjs.com/package/vue-masonry-wall",
    "documentationUrl": "https://github.com/fuxingloh/vue-masonry-wall#readme",
    "author": "Fuxing Loh",
    "tags": [
      "masonry",
      "layout",
      "grid",
      "vue3",
      "community"
    ],
    "type": "community"
  },
  {
    "id": "vue-datepicker-next",
    "name": "Vue Datepicker Next",
    "description": "Modern datepicker component for Vue 3 with calendar and time selection.",
    "category": "Forms",
    "packageName": "vue-datepicker-next",
    "githubUrl": "https://github.com/mengxiong10/vue-datepicker-next",
    "npmUrl": "https://www.npmjs.com/package/vue-datepicker-next",
    "documentationUrl": "https://vue-datepicker-next.vercel.app/",
    "author": "mengxiong10",
    "tags": [
      "datepicker",
      "calendar",
      "forms",
      "vue3",
      "community"
    ],
    "type": "community"
  },
  {
    "id": "vue-flow",
    "name": "Vue Flow",
    "description": "Highly customizable flow chart / diagram library for Vue 3.",
    "category": "UI Framework",
    "packageName": "@vue-flow/core",
    "githubUrl": "https://github.com/bcakmakoglu/vue-flow",
    "npmUrl": "https://www.npmjs.com/package/@vue-flow/core",
    "documentationUrl": "https://vueflow.dev/",
    "author": "Burak Cakmakoglu",
    "tags": [
      "flow-chart",
      "diagram",
      "nodes",
      "vue3",
      "community"
    ],
    "type": "community"
  },
  {
    "id": "vue-meta",
    "name": "Vue Meta",
    "description": "Manage HTML metadata in Vue 3 applications for SEO and social sharing.",
    "category": "Utilities",
    "packageName": "@unhead/vue",
    "githubUrl": "https://github.com/unjs/unhead",
    "npmUrl": "https://www.npmjs.com/package/@unhead/vue",
    "documentationUrl": "https://unhead.unjs.io/",
    "author": "UnJS Team",
    "tags": [
      "meta",
      "seo",
      "head",
      "vue3",
      "community"
    ],
    "type": "community"
  },
  {
    "id": "vue-select",
    "name": "Vue Select",
    "description": "Feature-rich select/dropdown component for Vue 3 with search and tagging.",
    "category": "Forms",
    "packageName": "vue-select",
    "githubUrl": "https://github.com/sagalbot/vue-select",
    "npmUrl": "https://www.npmjs.com/package/vue-select",
    "documentationUrl": "https://vue-select.org/",
    "author": "Jeff Sagal",
    "tags": [
      "select",
      "dropdown",
      "forms",
      "search",
      "vue3",
      "community"
    ],
    "type": "community"
  },
  {
    "id": "vue-multiselect",
    "name": "Vue Multiselect",
    "description": "Universal select/multiselect/tagging component for Vue 3.",
    "category": "Forms",
    "packageName": "vue-multiselect",
    "githubUrl": "https://github.com/shentao/vue-multiselect",
    "npmUrl": "https://www.npmjs.com/package/vue-multiselect",
    "documentationUrl": "https://vue-multiselect.js.org/",
    "author": "Damian Dulisz",
    "tags": [
      "multiselect",
      "tagging",
      "forms",
      "vue3",
      "community"
    ],
    "type": "community"
  },
  {
    "id": "vue-apollo",
    "name": "Vue Apollo",
    "description": "Apollo GraphQL client integration for Vue 3 applications.",
    "category": "Data Fetching",
    "packageName": "@vue/apollo-composable",
    "githubUrl": "https://github.com/vuejs/apollo",
    "npmUrl": "https://www.npmjs.com/package/@vue/apollo-composable",
    "documentationUrl": "https://apollo.vuejs.org/",
    "author": "Vue.js Team",
    "tags": [
      "graphql",
      "apollo",
      "data-fetching",
      "vue3",
      "community"
    ],
    "type": "community"
  },
  {
    "id": "vite-pwa",
    "name": "Vite PWA",
    "description": "PWA support for Vite with Vue 3 integration and offline capabilities.",
    "category": "Development Tools",
    "packageName": "vite-plugin-pwa",
    "githubUrl": "https://github.com/vite-pwa/vite-plugin-pwa",
    "npmUrl": "https://www.npmjs.com/package/vite-plugin-pwa",
    "documentationUrl": "https://vite-pwa-org.netlify.app/",
    "author": "Vite PWA Team",
    "tags": [
      "pwa",
      "vite",
      "offline",
      "service-worker",
      "vue3",
      "community"
    ],
    "type": "community"
  },
  {
    "id": "vue-gtag",
    "name": "Vue Gtag",
    "description": "Global Site Tag (gtag.js) plugin for Vue 3 and Google Analytics 4.",
    "category": "Utilities",
    "packageName": "vue-gtag",
    "githubUrl": "https://github.com/MatteoGabriele/vue-gtag",
    "npmUrl": "https://www.npmjs.com/package/vue-gtag",
    "documentationUrl": "https://matteo-gabriele.gitbook.io/vue-gtag/",
    "author": "Matteo Gabriele",
    "tags": [
      "analytics",
      "google-analytics",
      "tracking",
      "vue3",
      "community"
    ],
    "type": "community"
  },
  {
    "id": "vue-echarts",
    "name": "Vue ECharts",
    "description": "Apache ECharts component for Vue 3 with reactive data binding.",
    "category": "UI Framework",
    "packageName": "vue-echarts",
    "githubUrl": "https://github.com/ecomfe/vue-echarts",
    "npmUrl": "https://www.npmjs.com/package/vue-echarts",
    "documentationUrl": "https://github.com/ecomfe/vue-echarts#readme",
    "author": "Baidu EFE",
    "tags": [
      "charts",
      "echarts",
      "data-visualization",
      "vue3",
      "community"
    ],
    "type": "community"
  },
  {
    "id": "vue-loading-overlay",
    "name": "Vue Loading Overlay",
    "description": "Full screen loading overlay component for Vue 3 applications.",
    "category": "UI Framework",
    "packageName": "vue-loading-overlay",
    "githubUrl": "https://github.com/ankurk91/vue-loading-overlay",
    "npmUrl": "https://www.npmjs.com/package/vue-loading-overlay",
    "documentationUrl": "https://github.com/ankurk91/vue-loading-overlay#readme",
    "author": "Ankur Khandelwal",
    "tags": [
      "loading",
      "overlay",
      "spinner",
      "vue3",
      "community"
    ],
    "type": "community"
  },
  {
    "id": "vue-good-table",
    "name": "Vue Good Table Next",
    "description": "Data table component for Vue 3 with sorting, filtering, and pagination.",
    "category": "UI Framework",
    "packageName": "vue-good-table-next",
    "githubUrl": "https://github.com/borisflesch/vue-good-table-next",
    "npmUrl": "https://www.npmjs.com/package/vue-good-table-next",
    "documentationUrl": "https://borisflesch.github.io/vue-good-table-next/",
    "author": "Boris Flesch",
    "tags": [
      "table",
      "data-grid",
      "sorting",
      "filtering",
      "vue3",
      "community"
    ],
    "type": "community"
  },
  {
    "id": "vue-cropper",
    "name": "Vue Cropper",
    "description": "Image cropper component for Vue 3 with zoom and rotation features.",
    "category": "UI Framework",
    "packageName": "vue-cropper",
    "githubUrl": "https://github.com/xyxiao001/vue-cropper",
    "npmUrl": "https://www.npmjs.com/package/vue-cropper",
    "documentationUrl": "https://github.com/xyxiao001/vue-cropper#readme",
    "author": "xyxiao001",
    "tags": [
      "image",
      "crop",
      "photo-editing",
      "vue3",
      "community"
    ],
    "type": "community"
  },
  {
    "id": "vue-signature-pad",
    "name": "Vue Signature Pad",
    "description": "Signature pad component for Vue 3 with touch and mouse support.",
    "category": "Forms",
    "packageName": "vue-signature-pad",
    "githubUrl": "https://github.com/neighborhood999/vue-signature-pad",
    "npmUrl": "https://www.npmjs.com/package/vue-signature-pad",
    "documentationUrl": "https://github.com/neighborhood999/vue-signature-pad#readme",
    "author": "Peng Jie",
    "tags": [
      "signature",
      "canvas",
      "forms",
      "vue3",
      "community"
    ],
    "type": "community"
  },
  {
    "id": "vue-markdown-editor",
    "name": "Vue Markdown Editor",
    "description": "Markdown editor component for Vue 3 with live preview and syntax highlighting.",
    "category": "UI Framework",
    "packageName": "@kangc/v-md-editor",
    "githubUrl": "https://github.com/code-farmer-i/vue-markdown-editor",
    "npmUrl": "https://www.npmjs.com/package/@kangc/v-md-editor",
    "documentationUrl": "https://ckang1229.gitee.io/vue-markdown-editor/",
    "author": "kangc",
    "tags": [
      "markdown",
      "editor",
      "preview",
      "vue3",
      "community"
    ],
    "type": "community"
  },
  {
    "id": "vue-upload-component",
    "name": "Vue Upload Component",
    "description": "File upload component for Vue 3 with drag-and-drop and multiple file support.",
    "category": "Forms",
    "packageName": "vue-upload-component",
    "githubUrl": "https://github.com/lian-yue/vue-upload-component",
    "npmUrl": "https://www.npmjs.com/package/vue-upload-component",
    "documentationUrl": "https://lian-yue.github.io/vue-upload-component/",
    "author": "LianYue",
    "tags": [
      "upload",
      "file",
      "drag-drop",
      "vue3",
      "community"
    ],
    "type": "community"
  },
  {
    "id": "vue-socket-io",
    "name": "Vue Socket.IO",
    "description": "Socket.IO integration for Vue 3 with reactive real-time communication.",
    "category": "Utilities",
    "packageName": "vue-socket.io-extended",
    "githubUrl": "https://github.com/probil/vue-socket.io-extended",
    "npmUrl": "https://www.npmjs.com/package/vue-socket.io-extended",
    "documentationUrl": "https://github.com/probil/vue-socket.io-extended#readme",
    "author": "Illya Klymov",
    "tags": [
      "socket.io",
      "websocket",
      "real-time",
      "vue3",
      "community"
    ],
    "type": "community"
  },
  {
    "id": "vue-star-rating",
    "name": "Vue Star Rating",
    "description": "Highly customizable star rating component for Vue 3.",
    "category": "UI Framework",
    "packageName": "vue-star-rating",
    "githubUrl": "https://github.com/craigh411/vue-star-rating",
    "npmUrl": "https://www.npmjs.com/package/vue-star-rating",
    "documentationUrl": "https://github.com/craigh411/vue-star-rating#readme",
    "author": "Craig Harman",
    "tags": [
      "rating",
      "stars",
      "feedback",
      "vue3",
      "community"
    ],
    "type": "community"
  },
  {
    "id": "vue-lazyload",
    "name": "Vue Lazyload",
    "description": "Image lazy loading directive for Vue 3 with intersection observer.",
    "category": "Utilities",
    "packageName": "vue3-lazyload",
    "githubUrl": "https://github.com/murongg/vue3-lazyload",
    "npmUrl": "https://www.npmjs.com/package/vue3-lazyload",
    "documentationUrl": "https://github.com/murongg/vue3-lazyload#readme",
    "author": "murongg",
    "tags": [
      "lazyload",
      "images",
      "performance",
      "vue3",
      "community"
    ],
    "type": "community"
  },
  {
    "id": "vue-cookies",
    "name": "Vue Cookies",
    "description": "Cookie management plugin for Vue 3 with SSR support.",
    "category": "Utilities",
    "packageName": "vue3-cookies",
    "githubUrl": "https://github.com/cmp-cc/vue-cookies",
    "npmUrl": "https://www.npmjs.com/package/vue3-cookies",
    "documentationUrl": "https://github.com/cmp-cc/vue-cookies#readme",
    "author": "cmp-cc",
    "tags": [
      "cookies",
      "storage",
      "browser",
      "vue3",
      "community"
    ],
    "type": "community"
  },
  {
    "id": "vue-slick-carousel",
    "name": "Vue Slick Carousel",
    "description": "Vue 3 wrapper for Slick carousel with responsive design.",
    "category": "UI Framework",
    "packageName": "vue-slick-carousel",
    "githubUrl": "https://github.com/gs-shop/vue-slick-carousel",
    "npmUrl": "https://www.npmjs.com/package/vue-slick-carousel",
    "documentationUrl": "https://github.com/gs-shop/vue-slick-carousel#readme",
    "author": "GS Shop",
    "tags": [
      "carousel",
      "slider",
      "responsive",
      "vue3",
      "community"
    ],
    "type": "community"
  },
  {
    "id": "vue-notification",
    "name": "Vue Notification",
    "description": "Notification system for Vue 3 with multiple positioning options.",
    "category": "UI Framework",
    "packageName": "vue-notification",
    "githubUrl": "https://github.com/euvl/vue-notification",
    "npmUrl": "https://www.npmjs.com/package/vue-notification",
    "documentationUrl": "https://github.com/euvl/vue-notification#readme",
    "author": "euvl",
    "tags": [
      "notifications",
      "alerts",
      "toasts",
      "vue3",
      "community"
    ],
    "type": "community"
  },
  {
    "id": "vue-cal",
    "name": "Vue Cal",
    "description": "Vue 3 calendar component with events, drag-and-drop, and multiple views.",
    "category": "UI Framework",
    "packageName": "vue-cal",
    "githubUrl": "https://github.com/antoniandre/vue-cal",
    "npmUrl": "https://www.npmjs.com/package/vue-cal",
    "documentationUrl": "https://antoniandre.github.io/vue-cal/",
    "author": "Antoni Andre",
    "tags": [
      "calendar",
      "events",
      "scheduling",
      "vue3",
      "community"
    ],
    "type": "community"
  },
  {
    "id": "vue-highlightjs",
    "name": "Vue Highlight.js",
    "description": "Syntax highlighting component for Vue 3 using Highlight.js.",
    "category": "UI Framework",
    "packageName": "vue3-highlightjs",
    "githubUrl": "https://github.com/gluons/vue-highlight.js",
    "npmUrl": "https://www.npmjs.com/package/vue3-highlightjs",
    "documentationUrl": "https://github.com/gluons/vue-highlight.js#readme",
    "author": "Gluons",
    "tags": [
      "syntax-highlighting",
      "code",
      "highlighting",
      "vue3",
      "community"
    ],
    "type": "community"
  },
  {
    "id": "vue-progressbar",
    "name": "Vue Progressbar",
    "description": "Progress bar component for Vue 3 with customizable animations.",
    "category": "UI Framework",
    "packageName": "vue-progressbar",
    "githubUrl": "https://github.com/hilongjw/vue-progressbar",
    "npmUrl": "https://www.npmjs.com/package/vue-progressbar",
    "documentationUrl": "https://github.com/hilongjw/vue-progressbar#readme",
    "author": "hilongjw",
    "tags": [
      "progress",
      "loading",
      "bar",
      "vue3",
      "community"
    ],
    "type": "community"
  },
  {
    "id": "vue-observe-visibility",
    "name": "Vue Observe Visibility",
    "description": "Vue 3 directive to observe element visibility with Intersection Observer.",
    "category": "Utilities",
    "packageName": "vue-observe-visibility",
    "githubUrl": "https://github.com/Akryum/vue-observe-visibility",
    "npmUrl": "https://www.npmjs.com/package/vue-observe-visibility",
    "documentationUrl": "https://github.com/Akryum/vue-observe-visibility#readme",
    "author": "Guillaume Chau",
    "tags": [
      "visibility",
      "intersection-observer",
      "scroll",
      "vue3",
      "community"
    ],
    "type": "community"
  },
  {
    "id": "primevue",
    "name": "PrimeVue",
    "description": "Complete Vue 3 UI suite with 90+ components, themes, and design tokens.",
    "category": "UI Framework",
    "packageName": "primevue",
    "githubUrl": "https://github.com/primefaces/primevue",
    "npmUrl": "https://www.npmjs.com/package/primevue",
    "documentationUrl": "https://primevue.org/",
    "author": "PrimeTek",
    "tags": [
      "ui-framework",
      "components",
      "themes",
      "enterprise",
      "vue3",
      "community"
    ],
    "type": "community"
  },
  {
    "id": "nuxt-ui",
    "name": "Nuxt UI",
    "description": "Fully styled and customizable components for Nuxt & Vue built on Reka UI and Tailwind CSS.",
    "category": "UI Framework",
    "packageName": "@nuxt/ui",
    "githubUrl": "https://github.com/nuxt/ui",
    "npmUrl": "https://www.npmjs.com/package/@nuxt/ui",
    "documentationUrl": "https://ui.nuxt.com/",
    "author": "Nuxt Team",
    "tags": [
      "nuxt",
      "tailwind",
      "headless",
      "accessible",
      "vue3",
      "community"
    ],
    "type": "community"
  },
  {
    "id": "arco-design-vue",
    "name": "Arco Design Vue",
    "description": "Enterprise-class UI components based on Arco Design, built for Vue 3.",
    "category": "UI Framework",
    "packageName": "@arco-design/web-vue",
    "githubUrl": "https://github.com/arco-design/arco-design-vue",
    "npmUrl": "https://www.npmjs.com/package/@arco-design/web-vue",
    "documentationUrl": "https://arco.design/vue/",
    "author": "ArcoDesign Team",
    "tags": [
      "enterprise",
      "components",
      "design-system",
      "vue3",
      "community"
    ],
    "type": "community"
  },
  {
    "id": "ant-design-vue",
    "name": "Ant Design Vue",
    "description": "Enterprise-class UI design system based on Ant Design for Vue 3.",
    "category": "UI Framework",
    "packageName": "ant-design-vue",
    "githubUrl": "https://github.com/vueComponent/ant-design-vue",
    "npmUrl": "https://www.npmjs.com/package/ant-design-vue",
    "documentationUrl": "https://antdv.com/",
    "author": "Ant Design Vue Team",
    "tags": [
      "enterprise",
      "ant-design",
      "components",
      "vue3",
      "community"
    ],
    "type": "community"
  },
  {
    "id": "vuestic-ui",
    "name": "Vuestic UI",
    "description": "Vue 3 UI framework with 60+ components, built-in accessibility and i18n.",
    "category": "UI Framework",
    "packageName": "vuestic-ui",
    "githubUrl": "https://github.com/epicmaxco/vuestic-ui",
    "npmUrl": "https://www.npmjs.com/package/vuestic-ui",
    "documentationUrl": "https://ui.vuestic.dev/",
    "author": "Epicmax",
    "tags": [
      "components",
      "accessible",
      "i18n",
      "vue3",
      "community"
    ],
    "type": "community"
  },
  {
    "id": "reka-ui",
    "name": "Reka UI",
    "description": "Unstyled, accessible components for building high‑quality design systems and web apps in Vue.",
    "category": "UI Framework",
    "packageName": "reka-ui",
    "githubUrl": "https://github.com/unovue/reka-ui",
    "npmUrl": "https://www.npmjs.com/package/reka-ui",
    "documentationUrl": "https://www.reka-ui.com/",
    "author": "Unovue Team",
    "tags": [
      "headless",
      "accessible",
      "unstyled",
      "primitives",
      "vue3",
      "community"
    ],
    "type": "community"
  },
  {
    "id": "tdesign-vue-next",
    "name": "TDesign Vue Next",
    "description": "Enterprise-level design system Vue 3 component library by Tencent.",
    "category": "UI Framework",
    "packageName": "tdesign-vue-next",
    "githubUrl": "https://github.com/Tencent/tdesign-vue-next",
    "npmUrl": "https://www.npmjs.com/package/tdesign-vue-next",
    "documentationUrl": "https://tdesign.tencent.com/vue-next/",
    "author": "Tencent",
    "tags": [
      "enterprise",
      "tencent",
      "design-system",
      "vue3",
      "community"
    ],
    "type": "community"
  },
  {
    "id": "varlet",
    "name": "Varlet",
    "description": "Material Design 3 Vue 3 component library with comprehensive mobile support.",
    "category": "UI Framework",
    "packageName": "@varlet/ui",
    "githubUrl": "https://github.com/varletjs/varlet",
    "npmUrl": "https://www.npmjs.com/package/@varlet/ui",
    "documentationUrl": "https://varlet.gitee.io/varlet-ui/",
    "author": "Varlet Team",
    "tags": [
      "material-design",
      "mobile",
      "components",
      "vue3",
      "community"
    ],
    "type": "community"
  },
  {
    "id": "view-ui-plus",
    "name": "View UI Plus",
    "description": "Vue 3 UI components based on View Design, enterprise-class component library.",
    "category": "UI Framework",
    "packageName": "view-ui-plus",
    "githubUrl": "https://github.com/view-design/ViewUIPlus",
    "npmUrl": "https://www.npmjs.com/package/view-ui-plus",
    "documentationUrl": "https://www.iviewui.com/view-ui-plus/",
    "author": "View Design Team",
    "tags": [
      "enterprise",
      "components",
      "ui-framework",
      "vue3",
      "community"
    ],
    "type": "community"
  },
  {
    "id": "devui-vue",
    "name": "DevUI Vue",
    "description": "Vue 3 component library based on DevUI design system with enterprise features.",
    "category": "UI Framework",
    "packageName": "vue-devui",
    "githubUrl": "https://github.com/DevCloudFE/vue-devui",
    "npmUrl": "https://www.npmjs.com/package/vue-devui",
    "documentationUrl": "https://vue-devui.github.io/",
    "author": "DevCloud FE",
    "tags": [
      "enterprise",
      "design-system",
      "components",
      "vue3",
      "community"
    ],
    "type": "community"
  },
  {
    "id": "vant",
    "name": "Vant",
    "description": "Lightweight Mobile UI Components built on Vue 3 with TypeScript support.",
    "category": "UI Framework",
    "packageName": "vant",
    "githubUrl": "https://github.com/youzan/vant",
    "npmUrl": "https://www.npmjs.com/package/vant",
    "documentationUrl": "https://vant-contrib.gitee.io/vant/",
    "author": "Youzan Team",
    "tags": [
      "mobile",
      "lightweight",
      "components",
      "vue3",
      "community"
    ],
    "type": "community"
  },
  {
    "id": "nutui",
    "name": "NutUI",
    "description": "JD-style mobile Vue 3 component library with TypeScript and Vite support.",
    "category": "UI Framework",
    "packageName": "@nutui/nutui",
    "githubUrl": "https://github.com/jdf2e/nutui",
    "npmUrl": "https://www.npmjs.com/package/@nutui/nutui",
    "documentationUrl": "https://nutui.jd.com/",
    "author": "JD Retail",
    "tags": [
      "mobile",
      "jd-design",
      "components",
      "vue3",
      "community"
    ],
    "type": "community"
  },
  {
    "id": "ionic-vue",
    "name": "Ionic Vue",
    "description": "Native iOS and Android mobile app development with Vue 3 and Ionic Framework.",
    "category": "UI Framework",
    "packageName": "@ionic/vue",
    "githubUrl": "https://github.com/ionic-team/ionic-framework",
    "npmUrl": "https://www.npmjs.com/package/@ionic/vue",
    "documentationUrl": "https://ionicframework.com/docs/vue/overview",
    "author": "Ionic Team",
    "tags": [
      "mobile",
      "ios",
      "android",
      "native",
      "vue3",
      "community"
    ],
    "type": "community"
  },
  {
    "id": "storyblok-vue",
    "name": "Storyblok Vue",
    "description": "Official Storyblok SDK for Vue.js with real-time visual editing capabilities.",
    "category": "CMS",
    "packageName": "@storyblok/vue",
    "githubUrl": "https://github.com/storyblok/storyblok-vue",
    "npmUrl": "https://www.npmjs.com/package/@storyblok/vue",
    "documentationUrl": "https://www.storyblok.com/docs/guide/essentials/vue",
    "author": "Storyblok",
    "tags": [
      "cms",
      "headless",
      "visual-editing",
      "content",
      "vue3",
      "community"
    ],
    "type": "community"
  },
  {
    "id": "prismic-vue",
    "name": "Prismic Vue",
    "description": "Official Prismic library for Vue.js with slice machine support.",
    "category": "CMS",
    "packageName": "@prismicio/vue",
    "githubUrl": "https://github.com/prismicio/prismic-vue",
    "npmUrl": "https://www.npmjs.com/package/@prismicio/vue",
    "documentationUrl": "https://prismic.io/docs/vue",
    "author": "Prismic",
    "tags": [
      "cms",
      "headless",
      "slices",
      "content",
      "vue3",
      "community"
    ],
    "type": "community"
  },
  {
    "id": "builder-io-vue",
    "name": "Builder.io Vue",
    "description": "Visual page builder and headless CMS with Vue.js integration.",
    "category": "CMS",
    "packageName": "@builder.io/vue",
    "githubUrl": "https://github.com/BuilderIO/builder",
    "npmUrl": "https://www.npmjs.com/package/@builder.io/vue",
    "documentationUrl": "https://www.builder.io/c/docs/vue",
    "author": "Builder.io",
    "tags": [
      "cms",
      "visual-editor",
      "page-builder",
      "headless",
      "vue3",
      "community"
    ],
    "type": "community"
  },
  {
    "id": "vue-instantsearch",
    "name": "Vue InstantSearch",
    "description": "Vue.js components and widgets for Algolia search with customizable UI.",
    "category": "Search",
    "packageName": "vue-instantsearch",
    "githubUrl": "https://github.com/algolia/vue-instantsearch",
    "npmUrl": "https://www.npmjs.com/package/vue-instantsearch",
    "documentationUrl": "https://www.algolia.com/doc/guides/building-search-ui/what-is-instantsearch/vue/",
    "author": "Algolia",
    "tags": [
      "search",
      "algolia",
      "instantsearch",
      "ui",
      "vue3",
      "community"
    ],
    "type": "community"
  },
  {
    "id": "vue-search-panel",
    "name": "Vue Search Panel",
    "description": "Customizable search panel component for Vue.js applications.",
    "category": "Search",
    "packageName": "vue-search-panel",
    "githubUrl": "https://github.com/TheoXiong/vue-search-panel",
    "npmUrl": "https://www.npmjs.com/package/vue-search-panel",
    "documentationUrl": "https://github.com/TheoXiong/vue-search-panel#readme",
    "author": "TheoXiong",
    "tags": [
      "search",
      "ui-component",
      "panel",
      "vue3",
      "community"
    ],
    "type": "community"
  },
  {
    "id": "formwerk",
    "name": "Formwerk",
    "description": "The Vue.js framework for building tailored, accessible, and high-quality forms.",
    "category": "Forms",
    "packageName": "@formwerk/core",
    "githubUrl": "https://github.com/formwerkjs/formwerk",
    "npmUrl": "https://www.npmjs.com/package/@formwerk/core",
    "documentationUrl": "https://formwerk.dev/",
    "author": "Abdelrahman Awad",
    "tags": [
      "forms",
      "validation",
      "a11y",
      "accessible",
      "i18n",
      "community"
    ],
    "type": "community"
  },
  {
    "id": "tresjs",
    "name": "TresJS",
    "description": "Declarative ThreeJS using Vue.js Components",
    "category": "3D",
    "packageName": "@tresjs/core",
    "githubUrl": "https://github.com/tresjs/tres",
    "npmUrl": "https://www.npmjs.com/package/@tresjs/core",
    "documentationUrl": "https://docs.tresjs.org/guide/",
    "author": "@alvarosabu",
    "tags": [
      "threejs",
      "components",
      "vue3",
      "community"
     ],
    "type": "community"
  },
  {
    "id": "vue-icons",
    "name": "Vue Icons",
    "description": "A comprehensive collection of icon components from multiple popular icon sets",
    "category": "Utilities",
    "packageName": "vue-icons-lib",
    "githubUrl": "https://github.com/obiwanpelosi/vue-icons-package",
    "npmUrl": "https://www.npmjs.com/package/vue-icons-lib",
    "documentationUrl": "https://vueicons.netlify.app/",
    "author": "Obiwan Pelosi",
    "tags": [
      "icons",
      "svg",
      "lightweight",
      "tree-shaking",
      "vue3",
      "community"
    ],
    "type": "community"
  },
  {
    "id": "pinia-colada",
    "name": "Pinia Colada",
    "description": "A smart data fetching layer for Vue.js",
    "category": "Data Fetching",
    "packageName": "@pinia/colada",
    "githubUrl": "https://github.com/posva/pinia-colada",
    "npmUrl": "https://www.npmjs.com/package/@pinia/colada",
    "documentationUrl": "https://pinia-colada.esm.dev/",
    "author": "Eduardo San Martin Morote (posva)",
    "tags": [
      "lightweight",
      "data-fetching",
      "pinia",
      "vue3",
      "community"
    ],
    "type": "community"
  },
  {
    "id": "voerkai18n",
    "name": "voerkai18n",
    "description": "The Vue 2/3 internationalization plugin",
    "category": "Internationalization",
    "packageName": "@voerkai18n/vue",
    "githubUrl": "https://github.com/zhangfisher/voerka-i18n",
    "npmUrl": "https://www.npmjs.com/package/@voerkai18n/vue",
    "documentationUrl": "https://zhangfisher.github.io/voerka-i18n/",
    "author": "zhangfisher Awad",
    "tags": [
      "i18n",
      "vue3",
      "Internationalization"
     ],
    "type": "community"
  },
  {
    "id": "regle",
    "name": "Regle",
    "description": "Headless form validation library for Vue.js",
    "category": "Forms",
    "packageName": "@regle/core",
    "githubUrl": "https://github.com/victorgarciaesgi/regle",
    "npmUrl": "https://www.npmjs.com/package/@regle/core",
    "documentationUrl": "https://reglejs.dev/",
    "author": "@victorgarciaesgi",
    "tags": [
      "forms",
      "typescript",
      "validation",
      "community",
      "zod",
      "i18n"
     ],
    "type": "community"
  },
  {
    "id": "vue-to-print",
    "name": "Vue To Print",
    "description": "Print Vue components in the browser. Supports Chrome, Safari, Firefox and EDGE",
    "category": "Utilities",
    "packageName": "vue-to-print",
    "githubUrl": "https://github.com/siaikin/vue-to-print",
    "npmUrl": "https://www.npmjs.com/package/vue-to-print",
    "documentationUrl": "https://vue-to-print.netlify.app/",
    "author": "siaikin",
    "tags": ["vue3", "typescript", "community", "print", "printer"],
    "type": "community"
  },
  {
    "id": "vue-stripe",
    "name": "Vue Stripe",
    "description": "Vue components for Stripe.js and Elements.",
    "category": "Utilities",
    "packageName": "vue-stripe",
    "githubUrl": "https://github.com/wobsoriano/vue-stripe",
    "npmUrl": "https://www.npmjs.com/package/vue-stripe",
    "documentationUrl": "https://www.vue-stripe.com",
    "author": "wobsoriano",
    "tags": [
      "vue3",
      "community",
      "components",
      "composables"
     ],
    "type": "community"
  },
  {
    "id": "vue-markdown",
    "name": "Vue Markdown",
    "description": "Provide Vue 3+ component to render markdown content with unified pipeline",
    "category": "UI Framework",
    "packageName": "@crazydos/vue-markdown",
    "githubUrl": "https://github.com/shunnNet/vue-markdown",
    "npmUrl": "https://www.npmjs.com/package/@crazydos/vue-markdown",
    "documentationUrl": "https://github.com/shunnNet/vue-markdown",
    "author": "shunnNet",
    "tags": [
      "vue3",
      "markdown",
      "unified",
      "preview"
     ],
    "type": "community"
  },
  {
<<<<<<< HEAD
    "id": "vue-log-arsenal",
    "name": "Vue Log Arsenal",
    "description": "Vue 3 plugin with logging directives (`v-log`, `v-log-change`, `v-log-click`) to log the state or value of properties for faster debugging.",
    "category": "Debugging",
    "packageName": "vue-log-arsenal",
    "githubUrl": "https://github.com/MvdZon/Vue3-log-arsenal",
    "npmUrl": "https://www.npmjs.com/package/vue-log-arsenal",
    "documentationUrl": "https://github.com/MvdZon/Vue3-log-arsenal#readme",
    "author": "MvdZon",
    "tags": ["vue3", "logging", "directives", "debugging", "community"],
=======
    "id": "json-editor-vue",
    "name": "JSON Editor Vue",
    "description": "Vue and Nuxt 2/3 isomorphic JSON editor, viewer, formatter and validator",
    "category": "Utilities",
    "packageName": "json-editor-vue",
    "githubUrl": "https://github.com/cloydlau/json-editor-vue",
    "npmUrl": "https://www.npmjs.com/package/json-editor-vue",
    "documentationUrl": "https://github.com/cloydlau/json-editor-vue",
    "author": "Cloyd Lau",
    "tags": [
      "json",
      "editor",
      "jsoneditor"
     ],
>>>>>>> a6ca8742
    "type": "community"
  }
]<|MERGE_RESOLUTION|>--- conflicted
+++ resolved
@@ -1769,7 +1769,6 @@
     "type": "community"
   },
   {
-<<<<<<< HEAD
     "id": "vue-log-arsenal",
     "name": "Vue Log Arsenal",
     "description": "Vue 3 plugin with logging directives (`v-log`, `v-log-change`, `v-log-click`) to log the state or value of properties for faster debugging.",
@@ -1780,7 +1779,9 @@
     "documentationUrl": "https://github.com/MvdZon/Vue3-log-arsenal#readme",
     "author": "MvdZon",
     "tags": ["vue3", "logging", "directives", "debugging", "community"],
-=======
+    "type": "community"
+  },
+  {
     "id": "json-editor-vue",
     "name": "JSON Editor Vue",
     "description": "Vue and Nuxt 2/3 isomorphic JSON editor, viewer, formatter and validator",
@@ -1795,7 +1796,6 @@
       "editor",
       "jsoneditor"
      ],
->>>>>>> a6ca8742
-    "type": "community"
-  }
+    "type": "community"
+  },
 ]